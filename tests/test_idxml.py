--- conflicted
+++ resolved
@@ -101,33 +101,19 @@
         mod = modifications[0]
         self.assertIn("name", mod)
         self.assertIn("positions", mod)
-<<<<<<< HEAD
         self.assertEqual(mod["accession"], "UniMod:21")
-=======
-        self.assertEqual(mod["name"], "UniMod:21")
-
->>>>>>> 455db406
         self.assertEqual(len(mod["positions"]), 2)
-
         for position_entry in mod["positions"]:
             self.assertIn("position", position_entry)
             self.assertIn("scores", position_entry)
             self.assertIsInstance(position_entry["position"], str)
             self.assertIsInstance(position_entry["scores"], list)
-<<<<<<< HEAD
-=======
-            
->>>>>>> 455db406
             # Check scores structure
             for score in position_entry["scores"]:
                 self.assertIn("score_name", score)
                 self.assertIn("score_value", score)
                 self.assertEqual(score["score_name"], "localization_probability")
                 self.assertIsInstance(score["score_value"], float)
-<<<<<<< HEAD
-=======
-
->>>>>>> 455db406
         positions = [pos["position"] for pos in mod["positions"]]
         self.assertIn("T.14", positions)
         self.assertIn("S.16", positions)
