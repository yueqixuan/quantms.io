import tempfile
import time
from pathlib import Path

import duckdb
import pytest
from quantmsio.core.quantms.mztab import MzTabIndexer

TEST_DATA_ROOT = Path(__file__).parent.parent.parent.parent / "examples"


# Define test cases to be run, now including the backend type
# All tests use full examples (dda-lfq-full and dda-plex-full)
TEST_CASES = [
    (
        "lfq_duckdb",
        TEST_DATA_ROOT
        / "quantms/dda-lfq-full/PXD007683-LFQ.sdrf_openms_design_openms.mzTab.gz",
        TEST_DATA_ROOT
        / "quantms/dda-lfq-full/PXD007683-LFQ.sdrf_openms_design_msstats_in.csv.gz",
        TEST_DATA_ROOT / "quantms/dda-lfq-full/PXD007683-LFQ.sdrf.tsv",
    ),
    (
        "tmt_duckdb",
        TEST_DATA_ROOT
        / "quantms/dda-plex-full/PXD007683TMT.sdrf_openms_design_openms.mzTab.gz",
        TEST_DATA_ROOT
        / "quantms/dda-plex-full/PXD007683TMT.sdrf_openms_design_msstats_in.csv.gz",
        TEST_DATA_ROOT / "quantms/dda-plex-full/PXD007683-TMT.sdrf.tsv",
    ),
    pytest.param(
        "pxd020192_duckdb",
        Path(
            "/Users/yperez/work/quantms.io/tissues/PXD020192/PXD020192.sdrf_openms_design_openms.mzTab.gz"
        ),
        Path(
            "/Users/yperez/work/quantms.io/tissues/PXD020192/PXD020192.sdrf_openms_design_msstats_in.csv.gz"
        ),
        Path("/Users/yperez/work/quantms.io/tissues/PXD020192/PXD020192.sdrf.tsv"),
        marks=pytest.mark.skip(reason="Local test, big data file"),
    ),
]


@pytest.mark.parametrize("test_name, mztab_path, msstats_path, sdrf_path", TEST_CASES)
def test_create_duckdb_and_parquet(test_name, mztab_path, msstats_path, sdrf_path):
    """
    Test creating a DuckDB database or Parquet store from various mzTab formats.
    This single test function is parameterized to run for each case in TEST_CASES.
    """
    if not mztab_path.exists():
        pytest.skip(f"Test file not found: {mztab_path}")

    with tempfile.TemporaryDirectory() as temp_dir:
        # The output path will be a file for duckdb and a directory for parquet
        output_path = Path(temp_dir) / f"test_{test_name}.duckdb"

        # Start timing
        start_time = time.time()

        # Run the command to create the database or parquet store using the new interface
        mztab = MzTabIndexer.create(
            mztab_path=mztab_path,
            msstats_path=msstats_path,
            sdrf_path=sdrf_path,
            database_path=output_path,
        )

        # End timing and print result
        end_time = time.time()
        elapsed_time = end_time - start_time
        print(f"\nTime to process '{test_name}': {elapsed_time:.2f} seconds")

        # Verification logic depends on the used
        con = None
        try:
            # Close the MzTabIndexer connection first
            cleanup_mztab_indexer(mztab)
            assert output_path.exists(), f"DuckDB file not created: {output_path}"
            con = duckdb.connect(str(output_path), read_only=True)
            tables = [t[0] for t in con.execute("SHOW TABLES").fetchall()]
            assert "metadata" in tables and "proteins" in tables and "psms" in tables
            metadata_count = con.execute("SELECT COUNT(*) FROM metadata").fetchone()[0]
            proteins_count = con.execute("SELECT COUNT(*) FROM proteins").fetchone()[0]
            psms_count = con.execute("SELECT COUNT(*) FROM psms").fetchone()[0]
            if msstats_path:
                msstats_count = con.execute("SELECT COUNT(*) FROM msstats").fetchone()[
                    0
                ]
<<<<<<< HEAD
<<<<<<< HEAD
            # elif backend == "parquet":
            #     assert (
            #         output_path.is_dir()
            #     ), f"Parquet directory not created: {output_path}"
            #     files = [f.name for f in output_path.iterdir()]
            #     assert "metadata.parquet" in files and "proteins.parquet" in files
            #     con = duckdb.connect(":memory:")
            #     metadata_count = con.execute(
            #         f"SELECT COUNT(*) FROM '{output_path / 'metadata.parquet'}'"
            #     ).fetchone()[0]
            #     proteins_count = con.execute(
            #         f"SELECT COUNT(*) FROM '{output_path / 'proteins.parquet'}'"
            #     ).fetchone()[0]
            #     psms_count = con.execute(
            #         f"SELECT COUNT(*) FROM '{output_path / 'psms.parquet'}'"
            #     ).fetchone()[0]
            #     if msstats_path:
            #         assert "msstats.parquet" in files
            #         msstats_count = con.execute(
            #             f"SELECT COUNT(*) FROM '{output_path / 'msstats.parquet'}'"
            #         ).fetchone()[0]
=======
>>>>>>> d625a5ee856d37f3111c654d5834baf260aa0c8a
=======
>>>>>>> d625a5ee

            # Common assertions for both backends
            assert metadata_count > 0, "No metadata rows found"
            assert proteins_count > 0, "No protein rows found"
            assert psms_count > 0, "No PSM rows found"
            if msstats_path:
                assert msstats_count > 0, "No MSstats rows found"

            # Print final statistics for verification
            # print(f"\n{test_name.upper()} ({backend.upper()}) Statistics:")
            print(f"\n{test_name.upper()} Statistics:")
            print(f"Metadata rows: {metadata_count:,}")
            print(f"Protein rows: {proteins_count:,}")
            print(f"PSM rows: {psms_count:,}")
            if msstats_path:
                print(f"MSstats rows: {msstats_count:,}")

        finally:
            # Clean up connections
            cleanup_mztab_indexer(mztab)
            cleanup_duckdb_connection(con)


def test_two_step_creation_process():
    """
    Test the two-step process:
    1. Create database with mzTab data only
    2. Close and reopen the database
    3. Add MSstats data to the existing database using add_msstats_table
    """
    # Use the LFQ dataset for this test
    mztab_path = (
        TEST_DATA_ROOT
        / "quantms/dda-lfq-full/PXD007683-LFQ.sdrf_openms_design_openms.mzTab.gz"
    )
    msstats_path = (
        TEST_DATA_ROOT
        / "quantms/dda-lfq-full/PXD007683-LFQ.sdrf_openms_design_msstats_in.csv.gz"
    )
    sdrf_path = TEST_DATA_ROOT / "quantms/dda-lfq-full/PXD007683-LFQ.sdrf.tsv"

    if not mztab_path.exists() or not msstats_path.exists():
        pytest.skip("Test files not found")

    with tempfile.TemporaryDirectory() as temp_dir:
        output_path = Path(temp_dir) / "test_two_step.duckdb"

        print(f"\n=== Testing Two-Step Creation Process ===")

        # Step 1: Create database with mzTab data only (no MSstats)
        print("Step 1: Creating database with mzTab data only...")
        start_time = time.time()

        mztab_step1 = MzTabIndexer.create(
            mztab_path=mztab_path,
            database_path=output_path,
        )

        # Verify that only mzTab tables exist, no MSstats table
        tables = [t[0] for t in mztab_step1._duckdb.execute("SHOW TABLES").fetchall()]
        assert "metadata" in tables
        assert "proteins" in tables
        assert "psms" in tables
        assert "msstats" not in tables, "MSstats table should not exist yet"

        # Get initial counts
        metadata_count = mztab_step1._duckdb.execute(
            "SELECT COUNT(*) FROM metadata"
        ).fetchone()[0]
        proteins_count = mztab_step1._duckdb.execute(
            "SELECT COUNT(*) FROM proteins"
        ).fetchone()[0]
        psms_count = mztab_step1._duckdb.execute(
            "SELECT COUNT(*) FROM psms"
        ).fetchone()[0]

        print(f"Initial database created with:")
        print(f"  Metadata rows: {metadata_count:,}")
        print(f"  Protein rows: {proteins_count:,}")
        print(f"  PSM rows: {psms_count:,}")

        # Close the database connection
        mztab_step1._duckdb.close()
        mztab_step1._duckdb = None

        step1_time = time.time() - start_time
        print(f"Step 1 completed in {step1_time:.2f} seconds")

        # Step 2: Reopen the existing database and add MSstats data
        print("\nStep 2: Reopening database and adding MSstats data...")
        start_time = time.time()

        mztab_step2 = MzTabIndexer.open(
            database_path=output_path,
            sdrf_path=sdrf_path,
        )

        # Verify the existing tables are still there
        tables = [t[0] for t in mztab_step2._duckdb.execute("SHOW TABLES").fetchall()]
        assert "metadata" in tables
        assert "proteins" in tables
        assert "psms" in tables
        assert "msstats" not in tables, "MSstats table should not exist yet"

        # Add MSstats table to the existing database
        mztab_step2.add_msstats_table(str(msstats_path))

        # Verify that MSstats table now exists
        tables = [t[0] for t in mztab_step2._duckdb.execute("SHOW TABLES").fetchall()]
        assert "msstats" in tables, "MSstats table should now exist"

        # Get final counts including MSstats
        final_metadata_count = mztab_step2._duckdb.execute(
            "SELECT COUNT(*) FROM metadata"
        ).fetchone()[0]
        final_proteins_count = mztab_step2._duckdb.execute(
            "SELECT COUNT(*) FROM proteins"
        ).fetchone()[0]
        final_psms_count = mztab_step2._duckdb.execute(
            "SELECT COUNT(*) FROM psms"
        ).fetchone()[0]
        msstats_count = mztab_step2._duckdb.execute(
            "SELECT COUNT(*) FROM msstats"
        ).fetchone()[0]

        # Verify counts are consistent
        assert (
            final_metadata_count == metadata_count
        ), "Metadata count should not change"
        assert final_proteins_count == proteins_count, "Protein count should not change"
        assert final_psms_count == psms_count, "PSM count should not change"
        assert msstats_count > 0, "MSstats table should have data"

        step2_time = time.time() - start_time
        print(f"Step 2 completed in {step2_time:.2f} seconds")

        print(f"\nFinal database contains:")
        print(f"  Metadata rows: {final_metadata_count:,}")
        print(f"  Protein rows: {final_proteins_count:,}")
        print(f"  PSM rows: {final_psms_count:,}")
        print(f"  MSstats rows: {msstats_count:,}")

        total_time = step1_time + step2_time
        print(f"\nTotal two-step process time: {total_time:.2f} seconds")

        # Clean up
        mztab_step2._duckdb.close()


def test_two_step_creation_process_tmt():
    """
    Test the two-step process with TMT data:
    1. Create database with mzTab data only
    2. Close and reopen the database
    3. Add MSstats data to the existing database using add_msstats_table
    """
    # Use the TMT dataset for this test
    mztab_path = (
        TEST_DATA_ROOT
        / "quantms/dda-plex-full/PXD007683TMT.sdrf_openms_design_openms.mzTab.gz"
    )
    msstats_path = (
        TEST_DATA_ROOT
        / "quantms/dda-plex-full/PXD007683TMT.sdrf_openms_design_msstats_in.csv.gz"
    )
    sdrf_path = TEST_DATA_ROOT / "quantms/dda-plex-full/PXD007683-TMT.sdrf.tsv"

    if not mztab_path.exists() or not msstats_path.exists():
        pytest.skip("Test files not found")

    with tempfile.TemporaryDirectory() as temp_dir:
        output_path = Path(temp_dir) / "test_two_step_tmt.duckdb"

        print(f"\n=== Testing Two-Step Creation Process (TMT) ===")

        # Step 1: Create database with mzTab data only (no MSstats)
        print("Step 1: Creating database with mzTab data only...")
        start_time = time.time()

        mztab_step1 = MzTabIndexer.create(
            mztab_path=mztab_path,
            msstats_path=None,  # No MSstats in first step
            database_path=output_path,
        )

        # Verify that only mzTab tables exist, no MSstats table
        tables = [t[0] for t in mztab_step1._duckdb.execute("SHOW TABLES").fetchall()]
        assert "metadata" in tables
        assert "proteins" in tables
        assert "psms" in tables
        assert "msstats" not in tables, "MSstats table should not exist yet"

        # Get initial counts
        metadata_count = mztab_step1._duckdb.execute(
            "SELECT COUNT(*) FROM metadata"
        ).fetchone()[0]
        proteins_count = mztab_step1._duckdb.execute(
            "SELECT COUNT(*) FROM proteins"
        ).fetchone()[0]
        psms_count = mztab_step1._duckdb.execute(
            "SELECT COUNT(*) FROM psms"
        ).fetchone()[0]

        print(f"Initial database created with:")
        print(f"  Metadata rows: {metadata_count:,}")
        print(f"  Protein rows: {proteins_count:,}")
        print(f"  PSM rows: {psms_count:,}")

        # Close the database connection
        mztab_step1._duckdb.close()
        mztab_step1._duckdb = None

        step1_time = time.time() - start_time
        print(f"Step 1 completed in {step1_time:.2f} seconds")

        # Step 2: Reopen the existing database and add MSstats data
        print("\nStep 2: Reopening database and adding MSstats data...")
        start_time = time.time()

        mztab_step2 = MzTabIndexer.open(database_path=output_path, sdrf_path=sdrf_path)

        # Verify the existing tables are still there
        tables = [t[0] for t in mztab_step2._duckdb.execute("SHOW TABLES").fetchall()]
        assert "metadata" in tables
        assert "proteins" in tables
        assert "psms" in tables
        assert "msstats" not in tables, "MSstats table should not exist yet"

        # Add MSstats table to the existing database
        mztab_step2.add_msstats_table(str(msstats_path))

        # Verify that MSstats table now exists
        tables = [t[0] for t in mztab_step2._duckdb.execute("SHOW TABLES").fetchall()]
        assert "msstats" in tables, "MSstats table should now exist"

        # Get final counts including MSstats
        final_metadata_count = mztab_step2._duckdb.execute(
            "SELECT COUNT(*) FROM metadata"
        ).fetchone()[0]
        final_proteins_count = mztab_step2._duckdb.execute(
            "SELECT COUNT(*) FROM proteins"
        ).fetchone()[0]
        final_psms_count = mztab_step2._duckdb.execute(
            "SELECT COUNT(*) FROM psms"
        ).fetchone()[0]
        msstats_count = mztab_step2._duckdb.execute(
            "SELECT COUNT(*) FROM msstats"
        ).fetchone()[0]

        # Verify counts are consistent
        assert (
            final_metadata_count == metadata_count
        ), "Metadata count should not change"
        assert final_proteins_count == proteins_count, "Protein count should not change"
        assert final_psms_count == psms_count, "PSM count should not change"
        assert msstats_count > 0, "MSstats table should have data"

        step2_time = time.time() - start_time
        print(f"Step 2 completed in {step2_time:.2f} seconds")

        print(f"\nFinal database contains:")
        print(f"  Metadata rows: {final_metadata_count:,}")
        print(f"  Protein rows: {final_proteins_count:,}")
        print(f"  PSM rows: {final_psms_count:,}")
        print(f"  MSstats rows: {msstats_count:,}")

        total_time = step1_time + step2_time
        print(f"\nTotal two-step process time (TMT): {total_time:.2f} seconds")

        # Clean up
        mztab_step2._duckdb.close()


def test_create_vs_open_database():
    """
    Test creating a new database vs opening an existing one using class methods.
    This demonstrates the flexibility of the MzTabIndexer class with clear API.
    """
    # Use the LFQ dataset for this test
    mztab_path = (
        TEST_DATA_ROOT
        / "quantms/dda-lfq-full/PXD007683-LFQ.sdrf_openms_design_openms.mzTab.gz"
    )
    msstats_path = (
        TEST_DATA_ROOT
        / "quantms/dda-lfq-full/PXD007683-LFQ.sdrf_openms_design_msstats_in.csv.gz"
    )
    sdrf_path = TEST_DATA_ROOT / "quantms/dda-lfq-full/PXD007683-LFQ.sdrf.tsv"

    if not mztab_path.exists() or not msstats_path.exists():
        pytest.skip("Test files not found")

    with tempfile.TemporaryDirectory() as temp_dir:
        output_path = Path(temp_dir) / "test_create_vs_open.duckdb"

        print(f"\n=== Testing Create vs Open Database with Class Methods ===")

        # Test 1: Create a new database using create()
        print("\nTest 1: Creating a new database using MzTabIndexer.create()...")
        start_time = time.time()

        mztab_new = MzTabIndexer.create(
            mztab_path=mztab_path,
            msstats_path=msstats_path,
            sdrf_path=sdrf_path,
            database_path=output_path,
        )

        # Verify all tables exist
        tables = [t[0] for t in mztab_new._duckdb.execute("SHOW TABLES").fetchall()]
        assert "metadata" in tables
        assert "proteins" in tables
        assert "psms" in tables
        assert "msstats" in tables

        # Get counts
        metadata_count = mztab_new._duckdb.execute(
            "SELECT COUNT(*) FROM metadata"
        ).fetchone()[0]
        proteins_count = mztab_new._duckdb.execute(
            "SELECT COUNT(*) FROM proteins"
        ).fetchone()[0]
        psms_count = mztab_new._duckdb.execute("SELECT COUNT(*) FROM psms").fetchone()[
            0
        ]
        msstats_count = mztab_new._duckdb.execute(
            "SELECT COUNT(*) FROM msstats"
        ).fetchone()[0]

        print(f"New database created with:")
        print(f"  Metadata rows: {metadata_count:,}")
        print(f"  Protein rows: {proteins_count:,}")
        print(f"  PSM rows: {psms_count:,}")
        print(f"  MSstats rows: {msstats_count:,}")

        # Close and delete the object to ensure clean connection release
        mztab_new._duckdb.close()
        del mztab_new

        create_time = time.time() - start_time
        print(f"Database creation completed in {create_time:.2f} seconds")

        # Test 2: Open the existing database using open()
        print("\nTest 2: Opening existing database using MzTabIndexer.open()...")
        start_time = time.time()

        mztab_existing = MzTabIndexer.open(
            database_path=output_path,
            sdrf_path=sdrf_path,
        )

        # Verify all tables still exist
        tables = [
            t[0] for t in mztab_existing._duckdb.execute("SHOW TABLES").fetchall()
        ]
        assert "metadata" in tables
        assert "proteins" in tables
        assert "psms" in tables
        assert "msstats" in tables

        # Get counts and verify they match
        final_metadata_count = mztab_existing._duckdb.execute(
            "SELECT COUNT(*) FROM metadata"
        ).fetchone()[0]
        final_proteins_count = mztab_existing._duckdb.execute(
            "SELECT COUNT(*) FROM proteins"
        ).fetchone()[0]
        final_psms_count = mztab_existing._duckdb.execute(
            "SELECT COUNT(*) FROM psms"
        ).fetchone()[0]
        final_msstats_count = mztab_existing._duckdb.execute(
            "SELECT COUNT(*) FROM msstats"
        ).fetchone()[0]

        # Verify counts are consistent
        assert (
            final_metadata_count == metadata_count
        ), "Metadata count should not change"
        assert final_proteins_count == proteins_count, "Protein count should not change"
        assert final_psms_count == psms_count, "PSM count should not change"
        assert final_msstats_count == msstats_count, "MSstats count should not change"

        print(f"Existing database opened with:")
        print(f"  Metadata rows: {final_metadata_count:,}")
        print(f"  Protein rows: {final_proteins_count:,}")
        print(f"  PSM rows: {final_psms_count:,}")
        print(f"  MSstats rows: {final_msstats_count:,}")

        open_time = time.time() - start_time
        print(f"Database opening completed in {open_time:.2f} seconds")

        # Test 3: Demonstrate that we can still add more data to the existing database
        print("\nTest 3: Adding additional data to existing database...")
        start_time = time.time()

        # Add the same MSstats data again (this will replace the existing table)
        mztab_existing.add_msstats_table(str(msstats_path))

        # Verify the table still exists and has the same count
        final_msstats_count_after_add = mztab_existing._duckdb.execute(
            "SELECT COUNT(*) FROM msstats"
        ).fetchone()[0]
        assert (
            final_msstats_count_after_add == msstats_count
        ), "MSstats count should remain the same after re-adding"

        add_time = time.time() - start_time
        print(f"Additional data added in {add_time:.2f} seconds")

        print(f"\nSummary:")
        print(f"  Create new database: {create_time:.2f} seconds")
        print(f"  Open existing database: {open_time:.2f} seconds")
        print(f"  Add data to existing: {add_time:.2f} seconds")

        # Clean up
        mztab_existing._duckdb.close()


def test_create_vs_open_database_tmt():
    """
    Test creating a new database vs opening an existing one using class methods with TMT data.
    This demonstrates the flexibility of the MzTabIndexer class with clear API.
    """
    # Use the TMT dataset for this test
    mztab_path = (
        TEST_DATA_ROOT
        / "quantms/dda-plex-full/PXD007683TMT.sdrf_openms_design_openms.mzTab.gz"
    )
    msstats_path = (
        TEST_DATA_ROOT
        / "quantms/dda-plex-full/PXD007683TMT.sdrf_openms_design_msstats_in.csv.gz"
    )
    sdrf_path = TEST_DATA_ROOT / "quantms/dda-plex-full/PXD007683-TMT.sdrf.tsv"

    if not mztab_path.exists() or not msstats_path.exists():
        pytest.skip("Test files not found")

    with tempfile.TemporaryDirectory() as temp_dir:
        output_path = Path(temp_dir) / "test_create_vs_open_tmt.duckdb"

        print(f"\n=== Testing Create vs Open Database with Class Methods (TMT) ===")

        # Test 1: Create a new database using create()
        print("\nTest 1: Creating a new database using MzTabIndexer.create()...")
        start_time = time.time()

        mztab_new = MzTabIndexer.create(
            mztab_path=mztab_path,
            msstats_path=msstats_path,
            sdrf_path=sdrf_path,
            database_path=output_path,
        )

        # Verify all tables exist
        tables = [t[0] for t in mztab_new._duckdb.execute("SHOW TABLES").fetchall()]
        assert "metadata" in tables
        assert "proteins" in tables
        assert "psms" in tables
        assert "msstats" in tables

        # Get counts
        metadata_count = mztab_new._duckdb.execute(
            "SELECT COUNT(*) FROM metadata"
        ).fetchone()[0]
        proteins_count = mztab_new._duckdb.execute(
            "SELECT COUNT(*) FROM proteins"
        ).fetchone()[0]
        psms_count = mztab_new._duckdb.execute("SELECT COUNT(*) FROM psms").fetchone()[
            0
        ]
        msstats_count = mztab_new._duckdb.execute(
            "SELECT COUNT(*) FROM msstats"
        ).fetchone()[0]

        print(f"New database created with:")
        print(f"  Metadata rows: {metadata_count:,}")
        print(f"  Protein rows: {proteins_count:,}")
        print(f"  PSM rows: {psms_count:,}")
        print(f"  MSstats rows: {msstats_count:,}")

        # Close and delete the object to ensure clean connection release
        mztab_new._duckdb.close()
        del mztab_new

        create_time = time.time() - start_time
        print(f"Database creation completed in {create_time:.2f} seconds")

        # Test 2: Open the existing database using open()
        print("\nTest 2: Opening existing database using MzTabIndexer.open()...")
        start_time = time.time()

        mztab_existing = MzTabIndexer.open(
            database_path=output_path,
            sdrf_path=sdrf_path,
        )

        # Verify all tables still exist
        tables = [
            t[0] for t in mztab_existing._duckdb.execute("SHOW TABLES").fetchall()
        ]
        assert "metadata" in tables
        assert "proteins" in tables
        assert "psms" in tables
        assert "msstats" in tables

        # Get counts and verify they match
        final_metadata_count = mztab_existing._duckdb.execute(
            "SELECT COUNT(*) FROM metadata"
        ).fetchone()[0]
        final_proteins_count = mztab_existing._duckdb.execute(
            "SELECT COUNT(*) FROM proteins"
        ).fetchone()[0]
        final_psms_count = mztab_existing._duckdb.execute(
            "SELECT COUNT(*) FROM psms"
        ).fetchone()[0]
        final_msstats_count = mztab_existing._duckdb.execute(
            "SELECT COUNT(*) FROM msstats"
        ).fetchone()[0]

        # Verify counts are consistent
        assert (
            final_metadata_count == metadata_count
        ), "Metadata count should not change"
        assert final_proteins_count == proteins_count, "Protein count should not change"
        assert final_psms_count == psms_count, "PSM count should not change"
        assert final_msstats_count == msstats_count, "MSstats count should not change"

        print(f"Existing database opened with:")
        print(f"  Metadata rows: {final_metadata_count:,}")
        print(f"  Protein rows: {final_proteins_count:,}")
        print(f"  PSM rows: {final_psms_count:,}")
        print(f"  MSstats rows: {final_msstats_count:,}")

        open_time = time.time() - start_time
        print(f"Database opening completed in {open_time:.2f} seconds")

        # Test 3: Demonstrate that we can still add more data to the existing database
        print("\nTest 3: Adding additional data to existing database...")
        start_time = time.time()

        # Add the same MSstats data again (this will replace the existing table)
        mztab_existing.add_msstats_table(str(msstats_path))

        # Verify the table still exists and has the same count
        final_msstats_count_after_add = mztab_existing._duckdb.execute(
            "SELECT COUNT(*) FROM msstats"
        ).fetchone()[0]
        assert (
            final_msstats_count_after_add == msstats_count
        ), "MSstats count should remain the same after re-adding"

        add_time = time.time() - start_time
        print(f"Additional data added in {add_time:.2f} seconds")

        print(f"\nSummary:")
        print(f"  Create new database: {create_time:.2f} seconds")
        print(f"  Open existing database: {open_time:.2f} seconds")
        print(f"  Add data to existing: {add_time:.2f} seconds")

        # Clean up
        mztab_existing._duckdb.close()


def cleanup_mztab_indexer(mztab_indexer):
    """Clean up MzTabIndexer instance and its connections."""
    if mztab_indexer and hasattr(mztab_indexer, "_duckdb") and mztab_indexer._duckdb:
        try:
            mztab_indexer._duckdb.close()
        except Exception:
            pass  # Ignore errors during cleanup


def cleanup_duckdb_connection(con):
    """Clean up DuckDB connection."""
    if con:
        try:
            con.close()
        except Exception:
            pass  # Ignore errors during cleanup<|MERGE_RESOLUTION|>--- conflicted
+++ resolved
@@ -87,33 +87,6 @@
                 msstats_count = con.execute("SELECT COUNT(*) FROM msstats").fetchone()[
                     0
                 ]
-<<<<<<< HEAD
-<<<<<<< HEAD
-            # elif backend == "parquet":
-            #     assert (
-            #         output_path.is_dir()
-            #     ), f"Parquet directory not created: {output_path}"
-            #     files = [f.name for f in output_path.iterdir()]
-            #     assert "metadata.parquet" in files and "proteins.parquet" in files
-            #     con = duckdb.connect(":memory:")
-            #     metadata_count = con.execute(
-            #         f"SELECT COUNT(*) FROM '{output_path / 'metadata.parquet'}'"
-            #     ).fetchone()[0]
-            #     proteins_count = con.execute(
-            #         f"SELECT COUNT(*) FROM '{output_path / 'proteins.parquet'}'"
-            #     ).fetchone()[0]
-            #     psms_count = con.execute(
-            #         f"SELECT COUNT(*) FROM '{output_path / 'psms.parquet'}'"
-            #     ).fetchone()[0]
-            #     if msstats_path:
-            #         assert "msstats.parquet" in files
-            #         msstats_count = con.execute(
-            #             f"SELECT COUNT(*) FROM '{output_path / 'msstats.parquet'}'"
-            #         ).fetchone()[0]
-=======
->>>>>>> d625a5ee856d37f3111c654d5834baf260aa0c8a
-=======
->>>>>>> d625a5ee
 
             # Common assertions for both backends
             assert metadata_count > 0, "No metadata rows found"
