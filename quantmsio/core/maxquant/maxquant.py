"""
MaxQuant data processing module for proteomics data conversion.
Combines core functionality with advanced features in a single, clean interface.
"""

import logging
import re
import zipfile
from pathlib import Path
from typing import List, Union

import numpy as np
import pandas as pd
import pyarrow as pa
import pyarrow.parquet as pq
from pyopenms import AASequence

from quantmsio.core.format import PG_SCHEMA, FEATURE_SCHEMA, PSM_SCHEMA
from quantmsio.core.common import (
    MAXQUANT_FEATURE_MAP,
    MAXQUANT_FEATURE_USECOLS,
    MAXQUANT_PSM_MAP,
    MAXQUANT_PSM_USECOLS,
)
from quantmsio.core.quantms.feature import Feature
from quantmsio.core.sdrf import SDRFHandler
from quantmsio.operate.tools import (
    get_ahocorasick,
    get_protein_accession,
)
from quantmsio.utils.file_utils import (
    extract_protein_list,
    ParquetBatchWriter,
)

# Configure logging
logging.basicConfig(format="%(asctime)s - %(message)s", level=logging.INFO)

# Constants for intensity pattern matching
intensity_normalize_pattern = r"Reporter intensity corrected \d+"
intensity_pattern = r"Reporter intensity \d+"


def clean_peptidoform(peptidoform):
    """
    Cleans the MaxQuant peptidoform string to be compatible with pyopenms.
    Removes leading/trailing underscores and maps common MaxQuant modification names
    to their full names recognized by PyOpenMS.
    """
    if not isinstance(peptidoform, str):
        return ""

    peptidoform = peptidoform.strip("_")

    modification_mapping = {
        "ac": "Acetyl",
        "ox": "Oxidation",
        "me": "Methyl",
        "ph": "Phospho",
        "de": "Deamidated",
        "cam": "Carbamidomethyl",
        "dim": "Dimethyl",
        "tri": "Trimethyl",
        "ub": "GlyGly",
        "su": "Sumo",
    }

    for short_name, full_name in modification_mapping.items():
        pattern = f"\\({re.escape(short_name)}\\)"
        replacement = f"({full_name})"
        peptidoform = re.sub(pattern, replacement, peptidoform)

    return peptidoform


def calculate_theoretical_mz(row):
    """
    Calculates the theoretical m/z of a peptidoform using pyopenms.
    Uses the built-in getMZ method for more accurate calculation.
    """
    try:
        cleaned_peptidoform = clean_peptidoform(row["peptidoform"])
        if not cleaned_peptidoform:
            return None
        sequence = AASequence.fromString(cleaned_peptidoform)
        charge = row["precursor_charge"]
        if charge > 0:
            return sequence.getMZ(charge)
        return sequence.getMonoWeight()
    except Exception:
        return None


def convert_maxquant_flag(value):
    """Convert MaxQuant '+' flag to binary integer."""
    return 1 if value == "+" else 0


def parse_modifications_from_peptidoform(peptidoform: str) -> list:
    """
    Parses modifications from a peptidoform string using pyopenms.
    This is a more robust method than parsing the 'Modifications' column.
    """
    if not isinstance(peptidoform, str):
        return None

    try:
        cleaned_peptidoform = clean_peptidoform(peptidoform)
        if not cleaned_peptidoform:
            return None

        sequence = AASequence.fromString(cleaned_peptidoform)
        modifications = {}

        # N-terminal modification
        if sequence.hasNTerminalModification():
            mod = sequence.getNTerminalModification()
            accession = mod.getUniModAccession()
            short_name = mod.getId()
            if not short_name:
                short_name = (
                    mod.getFullName()
                    if hasattr(mod, "getFullName")
                    else f"UniMod:{accession}"
                )
            if short_name not in modifications:
                modifications[short_name] = {
                    "name": short_name,
                    "accession": accession,
                    "positions": [],
                }
            modifications[short_name]["positions"].append(
                {"position": "N-term.0", "scores": []}
            )

        # C-terminal modification
        if sequence.hasCTerminalModification():
            mod = sequence.getCTerminalModification()
            accession = mod.getUniModAccession()
            short_name = mod.getId()
            if not short_name:
                short_name = (
                    mod.getFullName()
                    if hasattr(mod, "getFullName")
                    else f"UniMod:{accession}"
                )
            if short_name not in modifications:
                modifications[short_name] = {
                    "name": short_name,
                    "accession": accession,
                    "positions": [],
                }
            modifications[short_name]["positions"].append(
                {"position": f"C-term.{sequence.size()+1}", "scores": []}
            )

        # Residue modifications
        for i in range(sequence.size()):
            residue = sequence.getResidue(i)
            if residue.isModified():
                mod = residue.getModification()
                accession = mod.getUniModAccession()
                short_name = mod.getId()
                if not short_name:
                    short_name = (
                        mod.getFullName()
                        if hasattr(mod, "getFullName")
                        else f"UniMod:{accession}"
                    )
                if short_name not in modifications:
                    modifications[short_name] = {
                        "name": short_name,
                        "accession": accession,
                        "positions": [],
                    }
                modifications[short_name]["positions"].append(
                    {"position": f"{residue.getOneLetterCode()}.{i+1}", "scores": []}
                )

        return list(modifications.values()) if modifications else None

    except Exception:
        return None


class MaxQuant:
    """
    MaxQuant data processor for proteomics data conversion.
    Handles evidence.txt, msms.txt, and proteinGroups.txt files from MaxQuant output.
    """

    def __init__(self):
        self.mods_map = {}
        self._automaton = None
        self._intensity_normalize_names = []
        self._intensity_names = []
        self._sample_map = {}
        self.experiment_type = "LFQ"

    def get_mods_map(self, line: str):
        """Extract modification mapping from column headers."""
        mods_map = {}
        for col in line.split("\t"):
            if " Probabilities" in col:
                mod_name = col.replace(" Probabilities", "")
                mods_map[mod_name] = mod_name
        return mods_map

    # ===== CORE FILE READING FUNCTIONS =====

    def read_evidence(self, file_path):
        """
        Reads a MaxQuant evidence.txt file into a pandas DataFrame.
        """
        return pd.read_csv(file_path, sep="\t", low_memory=False)

    def read_protein_groups(self, file_path):
        """
        Reads a MaxQuant proteinGroups.txt file into a pandas DataFrame.
        """
        return pd.read_csv(file_path, sep="\t", low_memory=False)

    def read_msms(self, file_path):
        """
        Reads a MaxQuant msms.txt file into a pandas DataFrame.
        """
        return pd.read_csv(file_path, sep="\t", low_memory=False)

    # ===== ADVANCED BATCH PROCESSING =====

    def _parse_peptide_safely(self, peptidoform):
        """Safe peptide parsing with multiple fallback strategies using pyopenms."""
        cleaned_peptidoform = clean_peptidoform(peptidoform)
        if not cleaned_peptidoform:
            raise ValueError(f"Empty peptidoform after cleaning: {peptidoform}")

        strategies = [
            ("fromString", lambda x: AASequence.fromString(x)),
            ("constructor", lambda x: AASequence(x)),
        ]

        for strategy_name, strategy_func in strategies:
            try:
                seq = strategy_func(cleaned_peptidoform)
                logging.debug(
                    f"Successfully parsed {peptidoform} using {strategy_name} strategy"
                )
                return seq
            except Exception as e:
                logging.debug(f"{strategy_name} strategy failed for {peptidoform}: {e}")
                continue

        logging.warning(
            f"All pyopenms parsing strategies failed for: {peptidoform} (cleaned: {cleaned_peptidoform})"
        )
        raise ValueError(f"Cannot parse peptide sequence: {peptidoform}")

    def generate_calculated_mz_batch(self, df):
        """Calculate m/z with improved error handling using pyopenms."""

        def safe_get_sequence(peptidoform):
            """Safely get AASequence object with multiple parsing strategies."""
            try:
                # Clean peptidoform first
                cleaned_peptidoform = clean_peptidoform(peptidoform)
                if not cleaned_peptidoform:
                    return None
                # Try parsing with fromString
                return AASequence.fromString(cleaned_peptidoform)
            except Exception as e1:
                try:
                    # Try alternative constructor as fallback
                    return AASequence(cleaned_peptidoform)
                except Exception as e2:
                    logging.warning(
                        f"Cannot parse peptide {peptidoform} (cleaned: {cleaned_peptidoform}): fromString={e1}, constructor={e2}"
                    )
                    return None

        uniq_p = df["peptidoform"].unique()
        sequence_map = {}
        failed_peptides = []

        # Pre-parse all unique peptides
        for peptide in uniq_p:
            sequence = safe_get_sequence(peptide)
            if sequence is not None:
                sequence_map[peptide] = sequence
            else:
                failed_peptides.append(peptide)
                sequence_map[peptide] = None

        if failed_peptides:
            logging.warning(
                f"Failed to parse {len(failed_peptides)} peptides: {failed_peptides[:5]}{'...' if len(failed_peptides) > 5 else ''}"
            )

        # Calculate m/z using pyopenms getMZ method
        def calculate_mz_for_row(row):
            sequence = sequence_map.get(row["peptidoform"])
            if sequence is None:
                return 0.0
            charge = row["precursor_charge"]
            if charge > 0:
                return sequence.getMZ(charge)
            return sequence.getMonoWeight()

        df.loc[:, "calculated_mz"] = df.apply(calculate_mz_for_row, axis=1)

    def iter_batch(
        self,
        file_path: Union[Path, str],
        label: str = "feature",
        chunksize: int = 100000,
        protein_str: str = None,
    ):
        """Iterate over file in batches for memory-efficient processing."""
        for df in pd.read_csv(
            file_path, sep="\t", low_memory=False, chunksize=chunksize
        ):
            if protein_str and "Proteins" in df.columns:
                df = df[df["Proteins"].str.contains(protein_str, na=False)]
            yield df

    @staticmethod
    def open_from_zip_archive(zip_file, file_name, **kwargs):
        """Open file from zip archive."""
        with zipfile.ZipFile(zip_file) as z:
            with z.open(file_name) as f:
                df = pd.read_csv(f, sep="\t", low_memory=False, **kwargs)
        return df

    def read_zip_file(self, zip_path: str, **kwargs):
        """Read evidence.txt from zip file."""
        filepath = Path(zip_path)
        df = self.open_from_zip_archive(
            zip_path, f"{filepath.stem}/evidence.txt", **kwargs
        )
        return df

    # ===== CORE PROCESSING FUNCTIONS =====

    def process_evidence_to_feature_table(self, df: pd.DataFrame) -> pa.Table:
        """
        Processes the evidence DataFrame and converts it to a pyarrow Table with FEATURE_SCHEMA.
        """

        # Column mapping from evidence.txt to our schema
        column_mapping = {
            "Sequence": "sequence",
            "Modified sequence": "peptidoform",
            "Charge": "precursor_charge",
            "PEP": "posterior_error_probability",
            "m/z": "observed_mz",
            "Raw file": "reference_file_name",
            "MS/MS scan number": "scan",
            "Retention time": "rt",
            "Leading razor protein": "anchor_protein",
            "Score": "andromeda_score",
            "Delta score": "andromeda_delta_score",
            "PIF": "parent_ion_fraction",
            "Intensity": "intensity",
        }

        processed_df = df.rename(columns=column_mapping)

        # Calculate theoretical m/z using pyopenms
        processed_df["calculated_mz"] = processed_df.apply(
            calculate_theoretical_mz, axis=1
        )

        # Handle data types
        processed_df["precursor_charge"] = processed_df["precursor_charge"].astype(
            "int32"
        )
        processed_df["posterior_error_probability"] = processed_df[
            "posterior_error_probability"
        ].astype("float32")
        processed_df["observed_mz"] = processed_df["observed_mz"].astype("float32")
        processed_df["calculated_mz"] = processed_df["calculated_mz"].astype("float32")
        processed_df["scan"] = processed_df["scan"].astype(str)

        # Transformations
        # Convert retention time from minutes to seconds
        processed_df["rt"] = (processed_df["rt"] * 60).astype("float32")

        # Handle decoys
        processed_df["is_decoy"] = (
            df["Reverse"].apply(convert_maxquant_flag).astype("int32")
        )

        # Handle lists - convert to string first to handle NaN values
        processed_df["pg_accessions"] = (
            df["Protein group IDs"].fillna("").astype(str).str.split(";")
        )
        processed_df["gg_names"] = (
            df["Gene names"].fillna("").astype(str).str.split(";")
        )

        # Handle intensities
        def create_intensity_struct(row):
            # Check if intensity column exists and has valid value
            if "intensity" in row and pd.notna(row["intensity"]) and row["intensity"] > 0:
                return [
                    {
                        "sample_accession": row["reference_file_name"],
                        "channel": "MS",  # Assuming MS channel for label-free
                        "intensity": float(row["intensity"]),
                    }
                ]
            else:
                return None

        processed_df["intensities"] = processed_df.apply(
            create_intensity_struct, axis=1
        )

        # Handle unique peptide flag
        processed_df["unique"] = (
            df["Proteins"]
            .apply(lambda x: 1 if isinstance(x, str) and ";" not in x else 0)
            .astype("int32")
        )

        # Parse modifications
        processed_df["modifications"] = processed_df["peptidoform"].apply(
            parse_modifications_from_peptidoform
        )

        # Handle additional scores
        processed_df["additional_scores"] = processed_df.apply(
            lambda row: (
                [
                    {
                        "score_name": "andromeda_score",
                        "score_value": float(row["andromeda_score"]),
                    },
                    {
                        "score_name": "andromeda_delta_score",
                        "score_value": float(row["andromeda_delta_score"]),
                    },
                ]
                if pd.notna(row["andromeda_score"])
                and pd.notna(row["andromeda_delta_score"])
                else None
            ),
            axis=1,
        )

        # Handle CV params
        processed_df["cv_params"] = processed_df["parent_ion_fraction"].apply(
            lambda pif: (
                [{"cv_name": "parent_ion_fraction", "cv_value": str(pif)}]
                if pd.notna(pif)
                else None
            )
        )

        # Add placeholders for missing fields
        processed_df["ion_mobility"] = None
        processed_df["pg_global_qvalue"] = None
        processed_df["start_ion_mobility"] = None
        processed_df["stop_ion_mobility"] = None
        processed_df["gg_accessions"] = None
        processed_df["scan_reference_file_name"] = None
        processed_df["rt_start"] = None
        processed_df["rt_stop"] = None
        processed_df["additional_intensities"] = None

        # Select only the columns that are in the schema
        schema_fields = [field.name for field in FEATURE_SCHEMA]

        # Create a new DataFrame with all schema fields
        final_df = pd.DataFrame()
        for field in schema_fields:
            if field in processed_df.columns:
                final_df[field] = processed_df[field]
            else:
                final_df[field] = None

        # Reorder columns to match schema
        final_df = final_df[schema_fields]

        return pa.Table.from_pandas(
            final_df, schema=FEATURE_SCHEMA, preserve_index=False
        )

    def process_protein_groups_to_pg_table(
        self, df: pd.DataFrame, sdrf_path: str = None
    ) -> pa.Table:
        """
        Processes the protein groups DataFrame and converts it to a pyarrow Table with PG_SCHEMA.
        """
        pg_column_mapping = {
            "Protein IDs": "pg_accessions",
            "Fasta headers": "pg_names",
            "Gene names": "gg_accessions",
            "Q-value": "global_qvalue",
            "Reverse": "is_decoy",
            "Potential contaminant": "contaminant",
            "Score": "andromeda_score",
            "Sequence coverage [%]": "sequence_coverage",
            "Mol. weight [kDa]": "molecular_weight",
            "MS/MS count": "msms_count",
        }

        df.rename(columns=pg_column_mapping, inplace=True)

        # Handle lists - convert to string first to handle NaN values
        if "pg_accessions" in df.columns:
            df["pg_accessions"] = (
                df["pg_accessions"].fillna("").astype(str).str.split(";")
            )
        if "pg_names" in df.columns:
            df["pg_names"] = df["pg_names"].fillna("").astype(str).str.split(";")
        if "gg_accessions" in df.columns:
            df["gg_accessions"] = (
                df["gg_accessions"].fillna("").astype(str).str.split(";")
            )

        # Handle decoy and contaminant
        df["is_decoy"] = df["is_decoy"].apply(convert_maxquant_flag).astype("int32")
        df["contaminant"] = (
            df["contaminant"].apply(convert_maxquant_flag).astype("int32")
        )

        # Set anchor protein
        df["anchor_protein"] = df["pg_accessions"].apply(
            lambda x: x[0] if isinstance(x, list) and len(x) > 0 else None
        )

        tmt_channels = self.get_tmt_channels_from_sdrf(sdrf_path)
        intensity_cols = [col for col in df.columns if col.startswith("Intensity ")]
        lfq_cols = [col for col in df.columns if col.startswith("LFQ intensity ")]

        def create_enhanced_pg_intensity_struct(row):
            """Create enhanced intensity structure with TMT support for protein groups."""
            intensities = []
            additional_intensities = []

            # Get sample accession (try multiple column names)
            sample_accession = None
            for col_name in ["reference_file_name", "Raw file"]:
                if col_name in row.index and pd.notna(row[col_name]):
                    sample_accession = row[col_name]
                    break
            if not sample_accession:
                sample_accession = "Unknown"

            # Handle basic Intensity columns (LFQ style)
            for col in intensity_cols:
                if col in row.index and pd.notna(row[col]) and row[col] > 0:
                    sample = col.replace("Intensity ", "")
                    intensity_entry = {
                        "sample_accession": sample,
                        "channel": "LFQ",  # Use LFQ for standard intensity
                        "intensity": float(row[col]),
                    }
                    intensities.append(intensity_entry)

            # Handle LFQ intensity columns
            for col in lfq_cols:
                if col in row.index and pd.notna(row[col]) and row[col] > 0:
                    sample = col.replace("LFQ intensity ", "")
                    additional_intensity_entry = {
                        "sample_accession": sample,
                        "channel": "LFQ",
                        "intensities": [
                            {
                                "intensity_name": "lfq_intensity",
                                "intensity_value": float(row[col]),
                            }
                        ],
                    }
                    additional_intensities.append(additional_intensity_entry)

            # Handle TMT Reporter intensities if TMT channels are available
            if tmt_channels:
                for i in range(min(8, len(tmt_channels))):
                    reporter_col = f"Reporter intensity {i}"
                    corrected_col = f"Reporter intensity corrected {i}"

                    # Check if reporter intensity columns exist and have data
                    if (
                        reporter_col in row.index
                        and pd.notna(row[reporter_col])
                        and row[reporter_col] > 0
                    ):
                        # Use actual TMT channel name from SDRF
                        channel_name = tmt_channels[i]

                        # Add raw reporter intensity to main intensities
                        intensities.append(
                            {
                                "sample_accession": sample_accession,
                                "channel": channel_name,
                                "intensity": float(row[reporter_col]),
                            }
                        )

                        # Add corrected reporter intensity to additional_intensities if available
                        if corrected_col in row.index and pd.notna(row[corrected_col]):
                            additional_intensities.append(
                                {
                                    "sample_accession": sample_accession,
                                    "channel": channel_name,
                                    "intensities": [
                                        {
                                            "intensity_name": "corrected_intensity",
                                            "intensity_value": float(
                                                row[corrected_col]
                                            ),
                                        }
                                    ],
                                }
                            )

            return intensities if intensities else None, (
                additional_intensities if additional_intensities else None
            )

        # Apply enhanced intensity structure creation
        intensity_results = df.apply(
            lambda row: create_enhanced_pg_intensity_struct(row), axis=1
        )

        # Split results into intensities and additional_intensities
        df["intensities"] = intensity_results.apply(lambda x: x[0])
        df["additional_intensities"] = intensity_results.apply(lambda x: x[1])

        # Handle additional scores
        df["additional_scores"] = df.apply(
            lambda row: (
                [
                    {
                        "score_name": "andromeda_score",
                        "score_value": float(row["andromeda_score"]),
                    },
                    {
                        "score_name": "sequence_coverage",
                        "score_value": float(row["sequence_coverage"]),
                    },
                    {
                        "score_name": "molecular_weight",
                        "score_value": float(row["molecular_weight"]),
                    },
                    {
                        "score_name": "msms_count",
                        "score_value": float(row["msms_count"]),
                    },
                ]
                if pd.notna(row["andromeda_score"])
                else None
            ),
            axis=1,
        )

        # Add placeholders for required fields not in source
        df["reference_file_name"] = "proteinGroups.txt"  # Placeholder

        # Select and order columns according to schema, ensuring all fields are present
        schema_fields = [field.name for field in PG_SCHEMA]
        final_df = pd.DataFrame()
        # First, add existing columns from df
        for field in schema_fields:
            if field in df.columns:
                final_df[field] = df[field]

        # Then, add any missing columns with None
        for field in schema_fields:
            if field not in final_df.columns:
                final_df[field] = None

        # Ensure the final order matches the schema
        final_df = final_df[schema_fields]

        return pa.Table.from_pandas(final_df, schema=PG_SCHEMA, preserve_index=False)

    def process_msms_to_psm_table(self, df: pd.DataFrame) -> pa.Table:
        """
        Processes the MS/MS DataFrame and converts it to a pyarrow Table with PSM_SCHEMA.
        """

        psm_column_mapping = {
            "Sequence": "sequence",
            "Modified sequence": "peptidoform",
            "Charge": "precursor_charge",
            "PEP": "posterior_error_probability",
            "m/z": "observed_mz",
            "Raw file": "reference_file_name",
            "Scan number": "scan",
            "Retention time": "rt",
            "Proteins": "protein_accessions",
            "Score": "andromeda_score",
            "Delta score": "andromeda_delta_score",
            "PIF": "parent_ion_fraction",
            "Reverse": "is_decoy",
        }

        df.rename(columns=psm_column_mapping, inplace=True)

        # Calculate theoretical m/z using pyopenms
        df["calculated_mz"] = df.apply(calculate_theoretical_mz, axis=1)

        # Basic type conversions
        df["precursor_charge"] = df["precursor_charge"].astype("int32")
        df["posterior_error_probability"] = df["posterior_error_probability"].astype(
            "float32"
        )
        df["observed_mz"] = df["observed_mz"].astype("float32")
        df["calculated_mz"] = df["calculated_mz"].astype("float32")
        df["scan"] = df["scan"].astype(str)

        # Transformations
        df["rt"] = (df["rt"] * 60).astype("float32")
        df["is_decoy"] = df["is_decoy"].apply(convert_maxquant_flag).astype("int32")

        # Handle lists - convert to string first to handle NaN values
        if "protein_accessions" in df.columns:
            df["protein_accessions"] = (
                df["protein_accessions"].fillna("").astype(str).str.split(";")
            )

        # Parse modifications
        df["modifications"] = df["peptidoform"].apply(
            parse_modifications_from_peptidoform
        )

        # Handle additional scores
        df["additional_scores"] = df.apply(
            lambda row: (
                [
                    {
                        "score_name": "andromeda_score",
                        "score_value": float(row["andromeda_score"]),
                    },
                    {
                        "score_name": "andromeda_delta_score",
                        "score_value": float(row["andromeda_delta_score"]),
                    },
                ]
                if pd.notna(row["andromeda_score"])
                else None
            ),
            axis=1,
        )

        # Handle CV params
        if "parent_ion_fraction" in df.columns:
            df["cv_params"] = df["parent_ion_fraction"].apply(
                lambda pif: (
                    [{"cv_name": "parent_ion_fraction", "cv_value": str(pif)}]
                    if pd.notna(pif)
                    else None
                )
            )
        else:
            df["cv_params"] = None

        # Placeholders for PSM-specific fields not in msms.txt
        df["ion_mobility"] = None
        df["predicted_rt"] = None
        df["number_peaks"] = None
        df["mz_array"] = None
        df["intensity_array"] = None

        # Select and order columns according to schema
        schema_fields = [field.name for field in PSM_SCHEMA]
        final_df = df[[col for col in schema_fields if col in df.columns]]
        for field in schema_fields:
            if field not in final_df.columns:
                final_df[field] = None
        final_df = final_df[schema_fields]

        return pa.Table.from_pandas(final_df, schema=PSM_SCHEMA, preserve_index=False)

    # ===== HIGH-LEVEL FILE WRITING METHODS =====

    def extract_col_msg(self, col_df, label: str = "feature"):
        """Extract column mapping for different MaxQuant file types."""
        available_columns = set(col_df.columns)

        if label == "feature":
            intensity_normalize_names = []
            intensity_names = []
            use_cols = MAXQUANT_FEATURE_USECOLS.copy()
            use_map = MAXQUANT_FEATURE_MAP.copy()

            # Filter to only use columns that actually exist in the file
            use_cols = [col for col in use_cols if col in available_columns]
            use_map = {k: v for k, v in use_map.items() if k in available_columns}

            for col in col_df.columns:
                if re.search(intensity_normalize_pattern, col, re.IGNORECASE):
                    use_cols.append(col)
                    intensity_normalize_names.append(col)
                elif re.search(intensity_pattern, col, re.IGNORECASE):
                    use_cols.append(col)
                    intensity_names.append(col)

            self._intensity_normalize_names = intensity_normalize_names
            self._intensity_names = intensity_names

            if "Intensity" in available_columns:
                use_cols.append("Intensity")
        else:
            use_cols = MAXQUANT_PSM_USECOLS.copy()
            use_map = MAXQUANT_PSM_MAP.copy()
            # Filter to only use columns that actually exist in the file
            use_cols = [col for col in use_cols if col in available_columns]
            use_map = {k: v for k, v in use_map.items() if k in available_columns}

        # Handle modification columns
        line = "\t".join(col_df.columns)
        self.mods_map = self.get_mods_map(line)
        self._automaton = get_ahocorasick(self.mods_map)

        for key in self.mods_map.keys():
            col = f"{key} Probabilities"
            if col in col_df.columns:
                use_cols.append(col)

        return use_map, use_cols

    def iter_batch_with_mapping(
        self,
        file_path: Union[Path, str],
        label: str = "feature",
        chunksize: int = 100000,
        protein_str: str = None,
    ):
        """Iterate through file batches with column mapping for processing."""
        col_df = pd.read_csv(file_path, sep="\t", nrows=0)
        use_map, use_cols = self.extract_col_msg(col_df, label=label)

        for df in pd.read_csv(
            file_path, sep="\t", usecols=use_cols, low_memory=False, chunksize=chunksize
        ):
            df.rename(columns=use_map, inplace=True)
            if protein_str:
                df = df[df["mp_accessions"].str.contains(f"{protein_str}", na=False)]
            df = self.main_operate(df)
            yield df

    def main_operate(self, df: pd.DataFrame):
        """Main data processing operations."""
        self.generate_peptidoform(df)
        self.generate_calculated_mz(df)
        self.generate_modification_details(df)

        # Convert posterior_error_probability to numeric, handling mixed types
        df["posterior_error_probability"] = pd.to_numeric(
            df["posterior_error_probability"], errors="coerce"
        )
<<<<<<< HEAD
=======
        # Keep high-quality (PEP < 0.05) and unassessable quality (PEP is null) entries
        # Only filter out explicitly low-quality entries (PEP >= 0.05)
>>>>>>> a240f6b6
        df = df[
            (df["posterior_error_probability"] < 0.05)
            | (df["posterior_error_probability"].isna())
        ].copy()

        df["is_decoy"] = (
            df["is_decoy"].map({None: 0, np.nan: 0, "+": 1}).astype("int32")
        )
        df["andromeda_score"] = pd.to_numeric(df["andromeda_score"], errors="coerce")
        df["andromeda_delta_score"] = pd.to_numeric(
            df["andromeda_delta_score"], errors="coerce"
        )

        df["additional_scores"] = df[
            ["andromeda_score", "andromeda_delta_score"]
        ].apply(
            lambda row: [
                {
                    "score_name": "andromeda_score",
                    "score_value": row["andromeda_score"],
                },
                {
                    "score_name": "andromeda_delta_score",
                    "score_value": row["andromeda_delta_score"],
                },
            ],
            axis=1,
        )
        df.loc[:, "cv_params"] = df["parent_ion_fraction"].apply(
            lambda score: [{"cv_name": "parent_ion_fraction", "cv_value": str(score)}]
        )

        df["predicted_rt"] = pd.Series([np.nan] * len(df), dtype="float32")
        df["ion_mobility"] = pd.Series([np.nan] * len(df), dtype="float32")
        return df

    def generate_peptidoform(self, df):
        """Generate cleaned peptidoform."""
        df["peptidoform"] = df["peptidoform"].apply(clean_peptidoform)

    def generate_calculated_mz(self, df):
        """Calculate m/z values."""
        df["calculated_mz"] = df.apply(
            lambda row: calculate_theoretical_mz(row), axis=1
        )

    def generate_modification_details(self, df):
        """Generate modification details."""
        df["modifications"] = df["peptidoform"].apply(
            lambda pep: parse_modifications_from_peptidoform(pep)
        )

    def transform_psm(self, df: pd.DataFrame):
        """Transform PSM data to comply with PSM schema requirements."""
        # Rename field to match PSM schema requirement
        if "mp_accessions" in df.columns:
            df.rename(columns={"mp_accessions": "protein_accessions"}, inplace=True)

        # Convert protein_accessions from string to list as required by PSM schema
        if "protein_accessions" in df.columns:
            df["protein_accessions"] = df["protein_accessions"].apply(
                lambda x: x.split(";") if isinstance(x, str) and x else []
            )

        # Convert scan from int to string as required by PSM schema
        if "scan" in df.columns:
            df["scan"] = df["scan"].astype(str)

        # Set PSM-specific fields that are not available in MaxQuant
        df.loc[:, "intensity_array"] = None
        df.loc[:, "mz_array"] = None
        df.loc[:, "number_peaks"] = None

    def transform_feature(self, df: pd.DataFrame, sdrf_path: str = None):
        """Transform feature data to comply with FEATURE schema requirements."""

        # First, apply necessary column mapping from MAXQUANT_FEATURE_MAP
        from ..common import MAXQUANT_FEATURE_MAP

        # Only map columns that exist in the DataFrame and are in the mapping
        columns_to_map = {}
        for old_col, new_col in MAXQUANT_FEATURE_MAP.items():
            if old_col in df.columns:
                columns_to_map[old_col] = new_col

        if columns_to_map:
            df.rename(columns=columns_to_map, inplace=True)

        # Ensure pg_accessions column exists
        if "pg_accessions" not in df.columns:
            if "Protein group IDs" in df.columns:
                df["pg_accessions"] = (
                    df["Protein group IDs"].fillna("").astype(str).str.split(";")
                )
            else:
                df["pg_accessions"] = df.apply(lambda x: [], axis=1)

        def is_unique_peptide(pg_accessions):
            """Check if peptide is unique to one protein group."""
            if not isinstance(pg_accessions, list):
                return 1
            if len(pg_accessions) > 1:
                return 0
            if len(pg_accessions) == 1 and (
                ";" in str(pg_accessions[0]) or "," in str(pg_accessions[0])
            ):
                return 0
            return 1

        df.loc[:, "unique"] = df["pg_accessions"].apply(is_unique_peptide)
        df["pg_accessions"] = df["pg_accessions"].apply(get_protein_accession)

        # Handle gg_names - may not exist in all MaxQuant files
        if "gg_names" in df.columns:
            df["gg_names"] = df["gg_names"].str.split(";")
        else:
            df["gg_names"] = df.apply(lambda x: [], axis=1)

        df.loc[:, "anchor_protein"] = df["pg_accessions"].str[0]

        # Convert scan from float to string as required by FEATURE schema
        if "scan" in df.columns:
            df["scan"] = df["scan"].astype(str)

        # Initialize nullable FEATURE schema fields - use numpy float32 for PyArrow compatibility
        df.loc[:, "gg_accessions"] = df.apply(lambda x: [], axis=1)
        df["pg_global_qvalue"] = pd.Series([np.nan] * len(df), dtype="float32")
        df.loc[:, "scan_reference_file_name"] = None
        df["start_ion_mobility"] = pd.Series([np.nan] * len(df), dtype="float32")
        df["stop_ion_mobility"] = pd.Series([np.nan] * len(df), dtype="float32")
        df["rt_start"] = pd.Series([np.nan] * len(df), dtype="float32")
        df["rt_stop"] = pd.Series([np.nan] * len(df), dtype="float32")

        # Handle modifications field - ensure it's a list, not None
        if "modifications" in df.columns:
            df["modifications"] = df["modifications"].apply(
                lambda x: x if isinstance(x, list) else []
            )

        # Get dynamic TMT channel mapping from SDRF
        def get_tmt_channels_from_sdrf():
            """Get TMT channel mapping from SDRF file. Returns empty list if not found."""
            try:
                # Try multiple ways to access SDRF path
                sdrf_path_to_use = None

                # Method 1: Use passed sdrf_path parameter (highest priority)
                if sdrf_path:
                    sdrf_path_to_use = sdrf_path

                # Method 2: Check if sdrf_handler exists
                elif (
                    hasattr(self, "sdrf_handler")
                    and self.sdrf_handler
                    and self.sdrf_handler.sdrf_path
                ):
                    sdrf_path_to_use = self.sdrf_handler.sdrf_path

                # Method 3: Check for temporary stored path
                elif hasattr(self, "_current_sdrf_path") and self._current_sdrf_path:
                    sdrf_path_to_use = self._current_sdrf_path

                if sdrf_path_to_use:
                    sdrf_df = pd.read_csv(sdrf_path_to_use, sep="\t")

                    if "comment[label]" in sdrf_df.columns:
                        # Get unique TMT labels and sort them naturally
                        all_labels = sdrf_df["comment[label]"].dropna().tolist()
                        unique_labels = sorted(set(all_labels))

                        # Filter to only TMT/iTRAQ labels (more robust)
                        tmt_labels = [
                            label
                            for label in unique_labels
                            if any(
                                keyword in label.upper()
                                for keyword in ["TMT", "ITRAQ", "PLEX"]
                            )
                        ]

                        if tmt_labels:
                            # Return up to 8 channels (MaxQuant Reporter intensity 0-7)
                            return tmt_labels[:8]
                    else:
                        pass  # No 'comment[label]' column found
                else:
                    pass  # No SDRF path available

            except Exception:
                pass  # Error reading SDRF file

            # Return empty list if no TMT channels found - avoid hardcoded fallback
            return []

        # Handle intensities - create enhanced intensity structures from multiple sources
        def create_enhanced_intensity_struct(row):
            """Create enhanced intensity structure including TMT/iTRAQ data."""
            intensities = []
            additional_intensities = []

            # Get sample accession from either mapped or original column name
            sample_accession = None
            if "reference_file_name" in row.index:
                sample_accession = row["reference_file_name"]
            elif "Raw file" in row.index:
                sample_accession = row["Raw file"]
            else:
                sample_accession = "Unknown"  # Fallback

            # Primary intensity (LFQ or base intensity) - check both original and mapped column names
            intensity_value = None
            if "intensity" in row.index and pd.notna(row["intensity"]):
                intensity_value = row["intensity"]
            elif "Intensity" in row.index and pd.notna(row["Intensity"]):
                intensity_value = row["Intensity"]

            if intensity_value is not None and intensity_value > 0:
                intensities.append(
                    {
                        "sample_accession": sample_accession,
                        "channel": "LFQ",  # Label-free quantification
                        "intensity": float(intensity_value),
                    }
                )

            # Get dynamic TMT channel mapping
            tmt_channels = get_tmt_channels_from_sdrf()

            for i in range(min(8, len(tmt_channels))):  # Reporter intensity 0-7
                reporter_col = f"Reporter intensity {i}"
                corrected_col = f"Reporter intensity corrected {i}"

                # Check if reporter intensity columns exist and have data
                if (
                    reporter_col in row.index
                    and pd.notna(row[reporter_col])
                    and row[reporter_col] > 0
                ):

                    # Use actual TMT channel name from SDRF
                    channel_name = tmt_channels[i]

                    # Add raw reporter intensity to main intensities
                    intensities.append(
                        {
                            "sample_accession": sample_accession,
                            "channel": channel_name,
                            "intensity": float(row[reporter_col]),
                        }
                    )

                    # Add corrected intensity to additional_intensities if available
                    if corrected_col in row.index and pd.notna(row[corrected_col]):
                        additional_intensities.append(
                            {
                                "sample_accession": sample_accession,
                                "channel": channel_name,
                                "intensities": [
                                    {
                                        "intensity_name": "corrected_intensity",
                                        "intensity_value": float(row[corrected_col]),
                                    }
                                ],
                            }
                        )

            return intensities, additional_intensities

        # Process intensities using enhanced structure (includes TMT/iTRAQ data)
        if "intensity" in df.columns:
            # Apply enhanced intensity processing with dynamic channel mapping
            intensity_results = df.apply(create_enhanced_intensity_struct, axis=1)

            # Split results into intensities and additional_intensities
            df["intensities"] = intensity_results.apply(lambda x: x[0])
            df["additional_intensities"] = intensity_results.apply(lambda x: x[1])

        else:
            # Fallback for files without intensity data
            df.loc[:, "intensities"] = df.apply(lambda x: [], axis=1)
            df.loc[:, "additional_intensities"] = df.apply(lambda x: [], axis=1)

        return df

    def _init_sdrf(self, sdrf_path: Union[Path, str]):
        """Initialize SDRF handler."""
        sdrf = SDRFHandler(sdrf_path)
        self.experiment_type = sdrf.get_experiment_type_from_sdrf()
        self._sample_map = sdrf.get_sample_map_run()

    def get_tmt_channels_from_sdrf(self, sdrf_path: str = None):
        """Get TMT channel mapping from SDRF file. Returns empty list if not found."""
        try:
            # Try multiple ways to access SDRF path
            sdrf_path_to_use = None

            # Method 1: Use passed sdrf_path parameter (highest priority)
            if sdrf_path:
                sdrf_path_to_use = sdrf_path

            # Method 2: Check if sdrf_handler exists
            elif (
                hasattr(self, "sdrf_handler")
                and self.sdrf_handler
                and hasattr(self.sdrf_handler, "sdrf_path")
                and self.sdrf_handler.sdrf_path
            ):
                sdrf_path_to_use = self.sdrf_handler.sdrf_path

            # Method 3: Check for temporary stored path
            elif hasattr(self, "_current_sdrf_path") and self._current_sdrf_path:
                sdrf_path_to_use = self._current_sdrf_path

            if sdrf_path_to_use:
                sdrf_df = pd.read_csv(sdrf_path_to_use, sep="\t")
                if "comment[label]" in sdrf_df.columns:
                    all_labels = sdrf_df["comment[label]"].dropna().tolist()
                    unique_labels = sorted(set(all_labels))
                    tmt_labels = [
                        label
                        for label in unique_labels
                        if any(
                            keyword in label.upper()
                            for keyword in ["TMT", "ITRAQ", "PLEX"]
                        )
                    ]
                    if tmt_labels:
                        return tmt_labels[:8]  # Return first 8 unique TMT labels

            return []  # Return empty list if no TMT channels found

        except Exception as e:
            print(f"Warning: Could not read TMT channels from SDRF: {e}")
            return []

    def write_psm_to_file(
        self, msms_path: str, output_path: str, chunksize: int = 1000000
    ):
        """Write PSM data to a single Parquet file."""
        # Use the predefined PSM schema to ensure type consistency
        batch_writer = ParquetBatchWriter(output_path, PSM_SCHEMA)

        try:
            for df in self.iter_batch_with_mapping(
                msms_path, label="psm", chunksize=chunksize
            ):
                if df is not None and not df.empty:
                    self.transform_psm(df)
                    records = df.to_dict("records")

                    # Debug: Check first record's intensities before writing
                    if records and "intensities" in records[0]:
                        first_intensities = records[0]["intensities"]
                        print(
                            f"DEBUG: First record intensities type: {type(first_intensities)}"
                        )
                        print(f"DEBUG: First record intensities: {first_intensities}")
                        print(
                            f"DEBUG: Has intensities data: {len(first_intensities) > 0}"
                        )

                    batch_writer.write_batch(records)
        finally:
            if batch_writer:
                batch_writer.close()
            logging.info(f"PSM file written to {output_path}")

    def write_feature_to_file(
        self,
        evidence_path: str,
        sdrf_path: str,
        output_path: str,
        chunksize: int = 1000000,
        protein_file=None,
    ):
        """Write feature data to a single Parquet file."""
        self._init_sdrf(sdrf_path)
        protein_list = extract_protein_list(protein_file) if protein_file else None
        protein_str = "|".join(protein_list) if protein_list else None

        # Use the predefined FEATURE schema to ensure type consistency
        batch_writer = ParquetBatchWriter(output_path, FEATURE_SCHEMA)

        try:
            for df in self.iter_batch_with_mapping(
                evidence_path, "feature", chunksize, protein_str=protein_str
            ):
                if df is not None and not df.empty:
                    self.transform_feature(df, sdrf_path)

                    # Use Feature class to properly format data for parquet
                    Feature.convert_to_parquet_format(df)

                    records = df.to_dict("records")
                    batch_writer.write_batch(records)
        finally:
            if batch_writer:
                batch_writer.close()
            logging.info(f"Feature file written to {output_path}")

    def write_protein_groups_to_file(
        self, protein_groups_path: str, sdrf_path: str, output_path: str
    ):
        """Write protein groups data to parquet file."""
        self._init_sdrf(sdrf_path)

        # Process protein groups data with SDRF integration
        df = self.read_protein_groups(protein_groups_path)
        table = self.process_protein_groups_to_pg_table(df, sdrf_path)

        # Write to parquet
        pq.write_table(table, output_path)
        logging.info(f"Protein groups file written to {output_path}")


# ===== CONVENIENCE FUNCTIONS FOR BACKWARD COMPATIBILITY =====


def read_evidence(file_path):
    """Backward compatibility function."""
    processor = MaxQuant()
    return processor.read_evidence(file_path)


def read_protein_groups(file_path):
    """Backward compatibility function."""
    processor = MaxQuant()
    return processor.read_protein_groups(file_path)


def read_msms(file_path):
    """Backward compatibility function."""
    processor = MaxQuant()
    return processor.read_msms(file_path)


def process_evidence_to_feature_table(df: pd.DataFrame) -> pa.Table:
    """Backward compatibility function."""
    processor = MaxQuant()
    return processor.process_evidence_to_feature_table(df)


def process_protein_groups_to_pg_table(
    df: pd.DataFrame, sdrf_path: str = None
) -> pa.Table:
    """Backward compatibility function."""
    processor = MaxQuant()
    return processor.process_protein_groups_to_pg_table(df, sdrf_path)


def process_msms_to_psm_table(df: pd.DataFrame) -> pa.Table:
    """Backward compatibility function."""
    processor = MaxQuant()
    return processor.process_msms_to_psm_table(df)<|MERGE_RESOLUTION|>--- conflicted
+++ resolved
@@ -852,11 +852,8 @@
         df["posterior_error_probability"] = pd.to_numeric(
             df["posterior_error_probability"], errors="coerce"
         )
-<<<<<<< HEAD
-=======
         # Keep high-quality (PEP < 0.05) and unassessable quality (PEP is null) entries
         # Only filter out explicitly low-quality entries (PEP >= 0.05)
->>>>>>> a240f6b6
         df = df[
             (df["posterior_error_probability"] < 0.05)
             | (df["posterior_error_probability"].isna())
