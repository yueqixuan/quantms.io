--- conflicted
+++ resolved
@@ -43,28 +43,6 @@
 
     def __init__(
         self,
-<<<<<<< HEAD
-        diann_report: Union[Path, str],
-        sdrf_path: Optional[Union[Path, str]] = None,
-        duckdb_max_memory: str = "16GB",
-        duckdb_threads: int = 4,
-    ):
-        """Initialize DiaNNConvert.
-
-        Args:
-            diann_report: Path to DIA-NN report file
-            sdrf_path: Optional path to SDRF file
-            duckdb_max_memory: Maximum memory to use for DuckDB
-            duckdb_threads: Number of worker threads for DuckDB
-        """
-        self._report_path = diann_report
-        self._sdrf_path = sdrf_path
-        self._sample_map = {}
-
-        # Initialize DuckDB
-        self._duckdb = DiannDuckDB(diann_report, duckdb_max_memory, duckdb_threads)
-
-=======
         diann_report,
         pg_matrix_path=None,
         sdrf_path=None,
@@ -76,7 +54,6 @@
         )
         if pg_matrix_path:
             self.pg_matrix = self.get_pg_matrix(pg_matrix_path)
->>>>>>> b2e841d8
         if sdrf_path:
             sdrf_handler = SDRFHandler(sdrf_path)
             self._sample_map = sdrf_handler.get_sample_map_run()
@@ -153,34 +130,23 @@
                 peptide_count[protein] += 1
         return peptide_count
 
-    def generate_pg_matrix(self, df: pd.DataFrame) -> pd.DataFrame:
-        """Generate protein group matrix from DataFrame.
-
-<<<<<<< HEAD
-        Args:
-            df: DataFrame with protein group data
-
-        Returns:
-            DataFrame with protein group matrix
-        """
-        # Melt the DataFrame to get one row per sample
-        melted = pd.DataFrame(
-            df[["reference_file_name", "pg_quantity"]]
-            .apply(
-                lambda rows: [
-                    {
-                        "sample_accession": self._sample_map[
-                            rows["reference_file_name"] + "-LFQ"
-                        ],
-                        "channel": "LFQ",
-                        "intensity": rows["pg_quantity"],
-                    }
-                ],
-                axis=1,
-            )
-            .tolist()
-        ).explode(0)
-=======
+    def generate_pg_matrix(self, report):
+        peptide_count = self.get_peptide_count(report)
+        report.drop_duplicates(subset=["pg_accessions"], inplace=True)
+        report["gg_accessions"] = report["gg_accessions"].str.split(";")
+        report["pg_names"] = report["pg_names"].str.split(";")
+        report["reference_file_name"] = report["reference_file_name"].apply(
+            lambda x: x.split(".")[0]
+        )
+        report["pg_accessions"] = report["pg_accessions"].str.split(";")
+        report.loc[:, "peptides"] = report["pg_accessions"].apply(
+            lambda proteins: [
+                {"protein_name": protein, "peptide_count": peptide_count[protein]}
+                for protein in proteins
+            ]
+        )
+        report.loc[:, "is_decoy"] = 0
+
         # Add peptide and feature counts
         report.loc[:, "peptide_counts"] = report[
             ["unique_sequences", "total_sequences"]
@@ -251,12 +217,21 @@
             ],
             axis=1,
         )
->>>>>>> b2e841d8
-
-        # Convert list of dicts to DataFrame
-        melted = pd.DataFrame(melted[0].tolist())
-
-        return melted
+
+        report.loc[:, "additional_scores"] = report["qvalue"].apply(
+            lambda value: [{"score_name": "qvalue", "score_value": value}]
+        )
+        report.loc[:, "contaminant"] = None
+        report.loc[:, "anchor_protein"] = None
+
+        # Drop the raw count columns since we've transformed them
+        report.drop(
+            columns=["unique_sequences", "total_features"],
+            inplace=True,
+            errors="ignore",
+        )
+
+        return report
 
     def get_report_pg_matrix(self, report, pg_matrix, ref_name):
 
@@ -540,35 +515,6 @@
         return pg_matrix
 
     def write_pg_matrix_to_file(self, output_path: str, file_num=20):
-<<<<<<< HEAD
-        """Write protein group matrix to file.
-
-        Args:
-            output_path: Path to output file
-            file_num: Number of files to process in each batch
-        """
-        refs = self.get_unique_references(column="Run")
-
-        # Use the new generic batch writer
-        batch_writer = ParquetBatchWriter(output_path, PG_SCHEMA)
-
-        try:
-            for i in range(0, len(refs), file_num):
-                batch_refs = refs[i : i + file_num]
-                report = self.get_report_from_database(
-                    runs=batch_refs, sql=DIANN_PG_SQL
-                )
-                report.rename(columns=DIANN_PG_MAP, inplace=True)
-
-                # Further processing can be added here if needed
-
-                if not report.empty:
-                    records = report.to_dict("records")
-                    batch_writer.write_batch(records)
-        finally:
-            batch_writer.close()
-            logging.info(f"Protein group matrix written to {output_path}")
-=======
         info_list = self.get_unique_references("Run")
         info_list = [
             info_list[i : i + file_num] for i in range(0, len(info_list), file_num)
@@ -587,7 +533,6 @@
                 pqwriter.write_table(pg_parquet)
         close_file(pqwriter=pqwriter)
         self.destroy_duckdb_database()
->>>>>>> b2e841d8
 
     def write_feature_to_file(
         self,
