--- conflicted
+++ resolved
@@ -6,17 +6,15 @@
 from builtins import sorted
 import pandas as pd
 
-<<<<<<< HEAD
 import logging
 logging.basicConfig(level = logging.INFO)
 logger = logging.getLogger(__name__)
-=======
+
 def generate_scan_number(spectra_ref:str):
     if 'scan' in spectra_ref:
         return re.findall(r"scan=(\d+)", spectra_ref)[0]
     else:
         return ",".join(re.findall(r'=(\d+)', spectra_ref))
->>>>>>> cd5a70b9
 
 def get_pubmed_id_pride_json(pride_json: dict) -> str:
     """
