import logging
import time

import pandas as pd
import os
from pyopenms import AASequence, ModificationsDB
from pyopenms.Constants import PROTON_MASS_U
from pathlib import Path
import numpy as np
import re
from quantms_io.core.mztab import fetch_modifications_from_mztab_line
from quantms_io.core.project import create_uuid_filename
from quantms_io.utils.pride_utils import (get_peptidoform_proforma_version_in_mztab)
import pyarrow as pa
import pyarrow.parquet as pq
from quantms_io.core.feature import FeatureHandler
from quantms_io.core.feature_in_memory import FeatureInMemory
from quantms_io.core.psm import PSMHandler

import concurrent.futures
import duckdb
import swifter
MODIFICATION_PATTERN = re.compile(r"\((.*?)\)")


def get_exp_design_dfs(exp_design_file):
    # logger.info(f"Reading experimental design file: {exp_design_file}")
    with open(exp_design_file, "r") as f:
        data = f.readlines()
        empty_row = data.index("\n")
        f_table = [i.replace("\n", "").split("\t") for i in data[1:empty_row]]
        f_header = data[0].replace("\n", "").split("\t")
        f_table = pd.DataFrame(f_table, columns=f_header)
        f_table.loc[:, "run"] = f_table.apply(lambda x: _true_stem(x["Spectra_Filepath"]), axis=1)
        f_table.rename(columns={"Fraction_Group": "ms_run", "run": "Run"}, inplace=True)

        s_table = [i.replace("\n", "").split("\t") for i in data[empty_row + 1:]][1:]
        s_header = data[empty_row + 1].replace("\n", "").split("\t")
        s_DataFrame = pd.DataFrame(s_table, columns=s_header)

    return s_DataFrame, f_table


def _true_stem(x):
    """
    Return the true stem of a file name, i.e. the
    file name without the extension.

    :param x: The file name
    :type x: str
    :return: The true stem of the file name
    :rtype: str

    Examples:
    >>> _true_stem("foo.mzML")
    'foo'
    >>> _true_stem("foo.d.tar")
    'foo'

    These examples can be tested with pytest:
    $ pytest -v --doctest-modules
    """
    stem = os.path.splitext(os.path.basename(x))[0]

    return stem


def find_modification(peptide):
    """
    Identify the modification site based on the peptide containing modifications.

    :param peptide: Sequences of peptides
    :type peptide: str
    :return: Modification sites
    :rtype: str

    Examples:
    >>> find_modification("PEPM(UNIMOD:35)IDE")
    '4-UNIMOD:35'
    >>> find_modification("SM(UNIMOD:35)EWEIRDS(UNIMOD:21)EPTIDEK")
    '2-UNIMOD:35,9-UNIMOD:21'
    """
    peptide = str(peptide)
    original_mods = MODIFICATION_PATTERN.findall(peptide)
    peptide = MODIFICATION_PATTERN.sub(".", peptide)
    position = [i for i, x in enumerate(peptide) if x == "."]
    for j in range(1, len(position)):
        position[j] -= j

    for k in range(0, len(original_mods)):
        original_mods[k] = str(position[k]) + "-" + original_mods[k].upper()

    original_mods = ",".join(str(i) for i in original_mods) if len(original_mods) > 0 else "null"

    return original_mods

def mtd_mod_info(fix_mod, var_mod):
    """
    Convert fixed and variable modifications to the format required by the MTD sub-table.

    :param fix_mod: Fixed modifications from DIA parameter list
    :type fix_mod: str
    :param var_mod: Variable modifications from DIA parameter list
    :type var_mod: str
    :return: A tuple contains fixed and variable modifications, and flags indicating whether they are null
    :rtype: tuple
    """
    var_ptm = []
    fix_ptm = []
    mods_db = ModificationsDB()

    if fix_mod != "null":
        fix_flag = 1
        for mod in fix_mod.split(","):
            mod_obj = mods_db.getModification(mod)
            mod_name = mod_obj.getId()
            mod_accession = mod_obj.getUniModAccession()
            site = mod_obj.getOrigin()
            fix_ptm.append(("[UNIMOD, " + mod_accession.upper() + ", " + mod_name + ", ]", site))
    else:
        fix_flag = 0
        fix_ptm.append("[MS, MS:1002453, No fixed modifications searched, ]")

    if var_mod != "null":
        var_flag = 1
        for mod in var_mod.split(","):
            mod_obj = mods_db.getModification(mod)
            mod_name = mod_obj.getId()
            mod_accession = mod_obj.getUniModAccession()
            site = mod_obj.getOrigin()
            var_ptm.append(("[UNIMOD, " + mod_accession.upper() + ", " + mod_name + ", ]", site))
    else:
        var_flag = 0
        var_ptm.append("[MS, MS:1002454, No variable modifications searched, ]")

    return fix_ptm, var_ptm, fix_flag, var_flag


def get_modifications(fix_modifications: str, variable_modifications: str):
    (fixed_mods, variable_mods, fix_flag, var_flag) = mtd_mod_info(fix_modifications, variable_modifications)

    modifications_list = []
    if fix_flag == 1:
        for i in range(1, len(fixed_mods) + 1):
            modifications_list.append(f"MTD\tfixed_mod[{str(i)}]\t{fixed_mods[i - 1][0]}")
            modifications_list.append(f"MTD\tfixed_mod[{str(i)}]-site\t{fixed_mods[i - 1][1]}")
            modifications_list.append(f"MTD\tfixed_mod[{str(i)}]-position\tAnywhere")
    else:
        modifications_list.append(f"MTD\tfixed_mod[1]\t{fixed_mods[0]}")

    if var_flag == 1:
        for i in range(1, len(variable_mods) + 1):
            modifications_list.append(f"MTD\tvariable_mod[{str(i)}]\t{variable_mods[i - 1][0]}")
            modifications_list.append(f"MTD\tvariable_mod[{str(i)}]-site\t{variable_mods[i - 1][1]}")
            modifications_list.append(f"MTD\tvariable_mod[{str(i)}]-position\tAnywhere")
    else:
        modifications_list.append(f"MTD\tvariable_mod[1]\t{variable_mods[0]}")

    mod_dict = {}
    for line in modifications_list:
        mod_dict = fetch_modifications_from_mztab_line(line, mod_dict)

    return mod_dict



class DiaNNConvert:

    def __init__(self):

        self._modifications = None
        self._score_names = {'peptide_score': 'DIA-NN Q.Value (minimum of the respective precursor q-values)',
                             'protein_score': 'DIA-NN Global.PG.Q.Value',
                             'psm_score': 'protein-level q-value'}
        self._columns_map = {
                            "Stripped.Sequence": "sequence",
                            "Protein.Ids": "protein_accessions",
                            "RT.Start": "retention_time",
                            "Precursor.Charge": "charge",
                            "Calculate.Precursor.Mz": "calc_mass_to_charge",
                            "exp_mass_to_charge": "exp_mass_to_charge",
                            "Modified.Sequence": "peptidoform",
                            "opt_global_spectrum_reference": "scan_number",
                            "File.Name": "reference_file_name",
                            "Precursor.Quantity": "intensity",
                            "Global.Q.Value": "global_qvalue",
                            "PEP": "posterior_error_probability",
                            "Global.PG.Q.Value": "protein_global_qvalue",
        }

    def create_duckdb_from_diann_report(self, report_path, max_memory, worker_threads):
        """
        This function creates a duckdb database from a diann report for fast performance queries. The database
        is created from the tab delimited format of diann and can handle really large datasets.
        :param report_path: The path to the diann report
        :return: A duckdb database
        """
        s = time.time()

        self._duckdb_name = create_uuid_filename("report-duckdb", '.db')

        database = duckdb.connect(self._duckdb_name)
        database.execute("SET enable_progress_bar=true")

        if max_memory is not None:
            database.execute("SET max_memory='{}'".format(max_memory))
        if worker_threads is not None:
            database.execute("SET worker_threads='{}'".format(worker_threads))

        msg = database.execute("SELECT * FROM duckdb_settings() where name in ('worker_threads', 'max_memory')").df()
        logging.info('Duckdb uses {} threads.'.format(str(msg['value'][0])))
        logging.info('duckdb uses {} of memory.'.format(str(msg['value'][1])))

        database.execute("CREATE TABLE diann_report AS SELECT * FROM '{}'".format(report_path))
        database.execute("""CREATE INDEX idx_precursor_q ON diann_report ("Precursor.Id", "Q.Value")""")
        database.execute("""CREATE INDEX idx_run ON diann_report ("Run")""")

        et = time.time() - s
        logging.info('Time to create duckdb database {} seconds'.format(et))
        return database

    def get_protein_map_from_database(self):
        s = time.time()
        query = self._duckdb.query(
            """
            select "Protein.Ids",MIN("Global.PG.Q.Value") as "Global.PG.Q.Value" from diann_report
            GROUP BY "Protein.Ids"
            """
        )
        protein_df = query.df()
        protein_df.index = protein_df["Protein.Ids"]
        protein_map = protein_df.to_dict()["Global.PG.Q.Value"]

        et = time.time() - s
        logging.info('Time to load protein map {} seconds'.format(et))

        return protein_map

    def get_peptide_map_from_database(self):
        s = time.time()
        database = self._duckdb.query(
            """    
            SELECT "Precursor.Id","Q.Value","Run"
            FROM (
            SELECT "Precursor.Id", "Q.Value","Run", ROW_NUMBER() OVER (PARTITION BY "Precursor.Id" ORDER BY "Q.Value" ASC) AS row_num
            FROM diann_report
            ) AS subquery
            WHERE row_num = 1;
            """
        )
        peptide_df = database.df()
        peptide_df.set_index("Precursor.Id", inplace=True)
        peptide_map = peptide_df.to_dict()["Q.Value"]
        best_ref_map = peptide_df.to_dict()["Run"]
        et = time.time()-s
        logging.info('Time to load peptide map {} seconds'.format(et))
        return peptide_map, best_ref_map
    
    def get_report_from_database(self, runs: list) -> pd.DataFrame:
        """
        This function loads the report from the duckdb database for a group of ms_runs.
        :param runs: A list of ms_runs
        :return: The report
        """
        s = time.time()
        database = self._duckdb.query(
            """
            select "File.Name", "Run", "Protein.Ids", "RT.Start", "Precursor.Id", "Q.Value", "Global.Q.Value", "PEP", 
                   "Global.PG.Q.Value", "Modified.Sequence", "Stripped.Sequence", "Precursor.Charge", "Precursor.Quantity"
                    from diann_report
            where Run IN {}
            """.format(tuple(runs))
        )
        report = database.df()
        et = time.time() - s
        logging.info('Time to load report {} seconds'.format(et))
        return report

    def get_masses_and_modifications_map(self):
        database = self._duckdb.query(
            """
            select DISTINCT "Modified.Sequence" from diann_report
            """
        )
        report = database.df()
        uniq_p = report["Modified.Sequence"].values
        masses_map = {k: AASequence.fromString(k).getMonoWeight() for k in uniq_p}
        modifications_map = {k: AASequence.fromString(k).toString() for k in uniq_p}
        
        return masses_map,modifications_map
    
    def main_report_df(self, report_path: str, qvalue_threshold: float, mzml_info_folder: str, file_num: int) -> pd.DataFrame:
        def intergrate_msg(n):
            nonlocal report
            nonlocal mzml_info_folder
            files = list(Path(mzml_info_folder).glob(f"*{n}_mzml_info.tsv"))
            if not files:
                raise ValueError(f"Could not find {n} info file in {dir}")
            target = pd.read_csv(files[0],sep='\t',usecols=["Retention_Time", "SpectrumID", "Exp_Mass_To_Charge"])
            group = report[report['Run']==n].copy()
            group.sort_values(by="RT.Start", inplace=True)
            target.rename(columns={"Retention_Time": "RT.Start", "SpectrumID": "opt_global_spectrum_reference",
                                        "Exp_Mass_To_Charge": "exp_mass_to_charge"}, inplace=True)
            target["RT.Start"] = target["RT.Start"] / 60
            res = pd.merge_asof(group, target, on="RT.Start", direction="nearest")
            return res

        #query duckdb
        peptide_map, best_ref_map = self.get_peptide_map_from_database()
        masses_map, modifications_map = self.get_masses_and_modifications_map()
        
        info_list = [mzml.replace('_mzml_info.tsv','') for mzml in os.listdir(mzml_info_folder) if mzml.endswith('_mzml_info.tsv')]
        info_list =  [info_list[i:i+file_num] for i in range(0,len(info_list), file_num)]
        for refs in info_list:
            report = self.get_report_from_database(refs)
            usecols = report.columns.to_list() + ["opt_global_spectrum_reference", "exp_mass_to_charge"]
            with concurrent.futures.ThreadPoolExecutor(100) as executor:
                results = executor.map(intergrate_msg,refs)
            report = np.vstack([result.values for result in results])
            report = pd.DataFrame(report, columns=usecols)
            #restrict
            report = report[report["Q.Value"] < qvalue_threshold]

            #spectral count
            report["spectral_count"] = report.groupby(["Modified.Sequence","Precursor.Charge","Run"]).transform('size')
            #cal value and mod
            mass_vector = report["Modified.Sequence"].map(masses_map)
            report["Calculate.Precursor.Mz"] = (mass_vector + (PROTON_MASS_U * report["Precursor.Charge"].values)) / report["Precursor.Charge"].values
            report["modifications"] = report["Modified.Sequence"].swifter.apply(lambda x: find_modification(x))
            report["Modified.Sequence"] = report["Modified.Sequence"].map(modifications_map)
            #pep 
            report["best_psm_reference_file_name"] = report["Precursor.Id"].map(best_ref_map)
            report["best_psm_scan_number"] = None
            # add extra msg
            report = self.add_additional_msg(report)
            yield report

    def generate_psm_and_feature_file(self, report_path: str, qvalue_threshold: float, mzml_info_folder: str,
                                      design_file: str, modifications:list, sdrf_path:str, psm_output_path:str,
                                      feature_output_path:str, duckdb_max_memory:str = None, duckdb_threads:int = None, file_num:int=60):
        psm_pqwriter = None
        feature_pqwriter = None

        self._duckdb = self.create_duckdb_from_diann_report(report_path, duckdb_max_memory, duckdb_threads)

        s_data_frame, f_table = get_exp_design_dfs(design_file)
        self._modifications = get_modifications(modifications[0], modifications[1])
        for report in self.main_report_df(report_path, qvalue_threshold, mzml_info_folder , file_num):
            s = time.time()
            psm_pqwriter = self.generate_psm_file(report, psm_pqwriter, psm_output_path)
            feature_pqwriter = self.generate_feature_file(report,s_data_frame,f_table,sdrf_path,feature_pqwriter,feature_output_path)
            et = time.time() - s
            logging.info('Time to generate psm and feature file {} seconds'.format(et))
        if psm_pqwriter:
            psm_pqwriter.close()
        if feature_pqwriter:
            feature_pqwriter.close()

        self.destroy_duckdb_database()

    def add_additional_msg(self,report:pd.DataFrame) -> pd.DataFrame:
        """
        Perform some transformations in the report dataframe to help with the generation of the psm and feature files.
        :param report: The report dataframe
        :return: The report dataframe with the transformations
        """
        report.rename(columns=self._columns_map , inplace=True)
        report["reference_file_name"] = report["reference_file_name"].swifter.apply(lambda x:x.split('.')[0])

        report.loc[:,"is_decoy"] = "0"
        report.loc[:, "unique"] = report["protein_accessions"].swifter.apply(lambda x: "0" if ";" in str(x) else "1")

        null_col = [
            "protein_start_positions",
            "protein_end_positions"
        ]
        report.loc[:, null_col] = None

<<<<<<< HEAD
        report.loc[:, "modifications"] = report["peptidoform"].swifter.apply(lambda x: find_modification(x))
        report['peptidoform'] = report[['sequence', 'modifications']].swifter.apply(lambda row:
            get_peptidoform_proforma_version_in_mztab(row['sequence'], row['modifications'], self._modifications),
                                                                                    axis=1)

        report['id_scores'] = report[['Q.Value', 'posterior_error_probability', 'global_qvalue']].swifter.apply(lambda x: [
            f"q-value: {x['Q.Value']}",
            f"global q-value: {x['global_qvalue']}",
            f"posterior error probability: {x['posterior_error_probability']}",
        ], axis=1)
=======
        report['peptidoform'] = report[['sequence', 'modifications']].swifter.apply(lambda row: get_peptidoform_proforma_version_in_mztab(row['sequence'], row['modifications'],self._modifications), axis=1)
>>>>>>> cb922195
        
        return report
    
    def generate_psm_file(self,report,psm_pqwriter,psm_output_path):
        psm = report.copy()
        psm.loc[:, "consensus_support"] = None
        parquet_table = self.convert_psm_format_to_parquet(psm)
        
        if not psm_pqwriter:
            # create a parquet write object giving it an output file
            psm_pqwriter = pq.ParquetWriter(psm_output_path, parquet_table.schema)
        psm_pqwriter.write_table(parquet_table)
        return psm_pqwriter

    def generate_feature_file(self,report,s_data_frame,f_table,sdrf_path,feature_pqwriter,feature_output_path):

        sdrf = pd.read_csv(sdrf_path,sep='\t',usecols=['source name',"comment[data file]"])
        sdrf["comment[data file]"] = sdrf["comment[data file]"].apply(lambda x: x.split('.')[0])
        sdrf = sdrf.set_index(["comment[data file]"])
        sdrf_map  = sdrf.to_dict()['source name']
        report = report[report["intensity"] != 0]
        report.loc[:,"fragment_ion"] = "NA"
        report.loc[:,"isotope_label_type"] = "L"
        report.loc[:,"channel"] = "LABEL FREE SAMPLE"
        report = report.merge(
            (
                s_data_frame[["Sample", "MSstats_Condition", "MSstats_BioReplicate"]]
                .merge(f_table[["Fraction", "Sample", "Run"]], on="Sample")
                .rename(
                    columns={"MSstats_BioReplicate": "BioReplicate", "MSstats_Condition": "Condition"})
                .drop(columns=["Sample"])
            ),
            on="Run",
            validate="many_to_one",
        )
        report.rename(columns={
            'Condition': 'condition',
            'Fraction': 'fraction',
            'BioReplicate': 'biological_replicate',
            'Run': 'run'
        },inplace=True)
        peptide_score_name = self._score_names["peptide_score"]
        report['sample_accession'] = report["reference_file_name"].map(sdrf_map)
        schema = FeatureHandler()
        feature = FeatureInMemory('LFQ',schema.schema)
        feature._modifications = self._modifications
        feature._score_names = self._score_names
        parquet_table = feature.convert_to_parquet(report)

        if not feature_pqwriter:
            # create a parquet write object giving it an output file
            feature_pqwriter = pq.ParquetWriter(feature_output_path, parquet_table.schema)
        feature_pqwriter.write_table(parquet_table)
        
        return feature_pqwriter
    

    @staticmethod
    def __split_start_or_end(value):
        """
        split start or end
        :param value: start or end
        """
        if pd.isna(value) or value == 'null':
            return pd.NA
        elif "," in str(value):
            return list(map(int, value.split(",")))
        elif value is np.nan:
            return None
        else:
            return [int(value)]
    
    def convert_psm_format_to_parquet(self, res):
        """
            res: msstats_in dataframe
            return: parquet table
        """
        psm = PSMHandler()
        feature = FeatureInMemory('LFQ', None)
        feature._modifications = self._modifications
        feature._score_names = self._score_names
        res['sequence'] = res['sequence'].astype(str)
        res['protein_accessions'] = res['protein_accessions'].str.split(";")
        res['protein_start_positions'] = res['protein_start_positions'].swifter.apply(
            self.__split_start_or_end).to_list()
        res['protein_end_positions'] = res['protein_end_positions'].swifter.apply(
            self.__split_start_or_end).to_list()
        res['protein_global_qvalue'] = res['protein_global_qvalue'].astype(float)
        res['unique'] = res['unique'].map(lambda x: pd.NA if pd.isna(x) else int(x)).astype('Int32')
        res['modifications'] = res['modifications'].swifter.apply(lambda x: feature._generate_modification_list(x))
        res['retention_time'] = res['retention_time'].astype(float)
        res['charge'] = res['charge'].map(lambda x: pd.NA if pd.isna(x) else int(x)).astype('Int32')
        res['exp_mass_to_charge'] = res['exp_mass_to_charge'].astype(float)
        res['calc_mass_to_charge'] = res['calc_mass_to_charge'].astype(float)
        res['posterior_error_probability'] = res['posterior_error_probability'].astype(float)
        res['global_qvalue'] = res['global_qvalue'].astype(float)

        res['is_decoy'] = res['is_decoy'].map(lambda x: pd.NA if pd.isna(x) else int(x)).astype('Int32')

        res.loc[:, "num_peaks"] = None
        res.loc[:, "mz_array"] = None
        res.loc[:, "intensity_array"] = None

        res.loc[:, "gene_accessions"] = None
        res.loc[:, "gene_names"] = None

        return pa.Table.from_pandas(res, schema=psm._create_schema())

    def destroy_duckdb_database(self):
        """
        This function destroys the duckdb database, closing connection and removeing it from the filesystem.
        """
        if self._duckdb_name and self._duckdb:
            self._duckdb.close()
            os.remove(self._duckdb_name)
            self._duckdb_name = None
            self._duckdb = None<|MERGE_RESOLUTION|>--- conflicted
+++ resolved
@@ -337,7 +337,7 @@
 
     def generate_psm_and_feature_file(self, report_path: str, qvalue_threshold: float, mzml_info_folder: str,
                                       design_file: str, modifications:list, sdrf_path:str, psm_output_path:str,
-                                      feature_output_path:str, duckdb_max_memory:str = None, duckdb_threads:int = None, file_num:int=60):
+                                      feature_output_path:str, duckdb_max_memory:str = None, duckdb_threads:int = None, file_num:int=2):
         psm_pqwriter = None
         feature_pqwriter = None
 
@@ -376,8 +376,6 @@
         ]
         report.loc[:, null_col] = None
 
-<<<<<<< HEAD
-        report.loc[:, "modifications"] = report["peptidoform"].swifter.apply(lambda x: find_modification(x))
         report['peptidoform'] = report[['sequence', 'modifications']].swifter.apply(lambda row:
             get_peptidoform_proforma_version_in_mztab(row['sequence'], row['modifications'], self._modifications),
                                                                                     axis=1)
@@ -387,9 +385,6 @@
             f"global q-value: {x['global_qvalue']}",
             f"posterior error probability: {x['posterior_error_probability']}",
         ], axis=1)
-=======
-        report['peptidoform'] = report[['sequence', 'modifications']].swifter.apply(lambda row: get_peptidoform_proforma_version_in_mztab(row['sequence'], row['modifications'],self._modifications), axis=1)
->>>>>>> cb922195
         
         return report
     
