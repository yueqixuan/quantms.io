import json
import os
import shutil
import uuid
from pathlib import Path

import requests

from quantms_io.core.sdrf import SDRFHandler
from quantms_io.utils.file_utils import delete_files_extension
from quantms_io.utils.pride_utils import (get_pubmed_id_pride_json,
                                          get_set_of_experiment_keywords)

<<<<<<< HEAD
import logging
logging.basicConfig(level = logging.INFO)
logger = logging.getLogger(__name__)
=======
def check_directory(output_folder:str,project_accession:str=None):
    if os.path.exists(output_folder):
        json_path = output_folder + '/' + 'project.json'
        if os.path.exists(json_path):
            Project = ProjectHandler(project_accession,json_path)
        else:
            Project = ProjectHandler(project_accession)
        return Project
    else:
        os.makedirs(output_folder)
        Project = ProjectHandler(project_accession)
        return Project

def create_uuid_filename(project_accession,extension):
    
    output_filename_path = f"{project_accession}-{str(uuid.uuid4())}{extension}"
    return output_filename_path

def get_project_accession(sdrf_path):
    f = open(sdrf_path)
    keys = f.readline().split('\t')
    values = f.readline().split('\t')
    sdrf_map = dict(zip(keys,values))
    project_accession = sdrf_map['source name'].split('-')[0]
    f.close()
    return project_accession

def cut_path(path,output_folder):
    path = path.replace(output_folder+'/','')
    return path
>>>>>>> 2a2bb934


class ProjectHandler:
    PROJECT_EXTENSION = ".project.json"

    def __init__(self, project_accession: str = None, project_json_file: str = None):
        """
        ProjectHandler class can be created using the PRIDE accession or a JSON file with the project information
        :param project_accession: PRIDE accession of the project
        :param project_json_file: JSON file with the project information
        """
        if project_accession is None and project_json_file is None:
            self.project_accession = None
            self.project = None
        elif project_accession is not None and project_json_file is None:
            self.project_accession = project_accession
            self.project = ProjectDefinition(project_accession)
        else:
            self.load_project_info(project_json_file)
            self.project_accession = self.project.project_info["project_accession"]

    def load_project_info(self, project_json_file: str = None):
        """
        Load the project information from a JSON file
        :param project_json_file: JSON file with the project information
        """
        try:
            with open(f"{project_json_file}", "r") as json_file:
                json_dict = json.load(json_file)
                self.project = ProjectDefinition()
                self.project.set_project_info(json_dict)
        except FileNotFoundError:
            raise FileNotFoundError(f"File {project_json_file} not found")

    def populate_from_pride_archive(self):
        # Simulate API request to PRIDE Archive
        api_url = f"https://www.ebi.ac.uk/pride/ws/archive/v2/projects/{self.project_accession}"
        response = requests.get(api_url)

        if response.status_code == 200:
            pride_data = response.json()
            self.project.project_info["project_accession"] = self.project_accession
            self.project.project_info["project_title"] = pride_data["title"]
            self.project.project_info["project_description"] = pride_data[
                "projectDescription"
            ]
            self.project.project_info["project_sample_description"] = pride_data[
                "sampleProcessingProtocol"
            ]
            self.project.project_info["project_data_description"] = pride_data[
                "dataProcessingProtocol"
            ]
            self.project.project_info["project_pubmed_id"] = get_pubmed_id_pride_json(
                pride_data
            )
            self.project.project_info[
                "experiment_type"
            ] = get_set_of_experiment_keywords(pride_data)
        else:
            logger.error(f"Error retrieving data from PRIDE Archive API. Status code: {response.status_code}")

    def add_quantms_version(self, quantms_version: str):
        """
        Add the quantms version to the project information
        :param quantms_version: QuantMS version
        """
        self.project.project_info["quantms_version"] = quantms_version

    def add_sdrf_project_properties(self, sdrf: SDRFHandler):
        """
        Add the project properties from the SDRF file to the project information.
        :param sdrf: SDRFHandler object
        """
        self.project.project_info["organisms"] = sdrf.get_organisms()
        self.project.project_info["organism_parts"] = sdrf.get_organism_parts()
        self.project.project_info["diseases"] = sdrf.get_diseases()
        self.project.project_info["cell_lines"] = sdrf.get_cell_lines()
        self.project.project_info["instruments"] = sdrf.get_instruments()
        self.project.project_info["enzymes"] = sdrf.get_enzymes()
        self.project.project_info[
            "acquisition_properties"
        ] = sdrf.get_acquisition_properties()

    def add_quantms_file(self, file_name: str, file_category: str):
        """
        Add a quantms file to the project information. The file name will be generated automatically. Read more about the
        quantms file naming convention in the docs folder of this repository
        (https://github.com/bigbio/quantms.io/blob/main/docs/PROJECT.md)
        :param file_name: quantms file name
        :param file_category: quantms file category (e.g. "protein_file", "peptide_file", "psm_file", "differential_file", etc.)
        """
        if "quantms_files" not in self.project.project_info:
            self.project.project_info["quantms_files"] = []
        else:
            self.project.project_info["quantms_files"] = [
                d
                for d in self.project.project_info["quantms_files"]
                if file_category not in d
            ]

        self.project.project_info["quantms_files"].append({file_category: file_name})
    
    def register_file(self,output_path,extension):
        extension_map = {
            '.sdrf.tsv': 'sdrf_file',
            '.protein.parquet': 'protein_file',
            '.peptide.parquet': 'peptide_file',
            '.psm.parquet': 'psm_file',
            '.featrue.parquet': 'feature_file',
            '.differential.tsv': 'differential_file',
            '.absolute.tsv': 'absolute_file',
        }
        self.add_quantms_file(output_path,extension_map[extension])

    def save_project_info(
        self,
        output_prefix_file: str = None,
        output_folder: str = None,
        delete_existing: bool = False,
    ):
        """
        Save the updated project information to a JSON file. The file name will be generated automatically.
        """
        # Save the updated project info to a JSON file
        if output_prefix_file is None:
            output_prefix_file = self.project_accession

        # Create the output folder if it does not exist.
        if output_folder is not None and not os.path.exists(output_folder):
            Path(output_folder).mkdir(parents=True, exist_ok=True)

        ## Delete existing SDRF file
        if delete_existing:
            delete_files_extension(output_folder, ProjectHandler.PROJECT_EXTENSION)

        if output_folder is None:
            output_filename = f"{output_prefix_file}-{str(uuid.uuid4())}{ProjectHandler.PROJECT_EXTENSION}"
        else:
            output_filename = f"{output_folder}/{output_prefix_file}-{str(uuid.uuid4())}{ProjectHandler.PROJECT_EXTENSION}"

        with open(output_filename, "w") as json_file:
            json.dump(self.project.project_info, json_file, indent=4)
        logger.info(f"Updated project information saved to {output_filename}")

    def save_updated_project_info(self, output_file_name: str):
        """
        Save the updated project information to a JSON file. The filename should be provided, no uui is generated
        the function for uui and json generation is save_project_info.
        :param output_file_name: Output file name
        """
        with open(output_file_name, "w") as json_file:
            json.dump(self.project.project_info, json_file, indent=4)
        logger.info(f"Updated project information saved to {output_file_name}")

    def populate_from_sdrf(self, sdrf_file: str):
        """
        Populate the project information from an SDRF file using the SDRFHandler class.
        :param sdrf_file: SDRF file
        """
        sdrf = SDRFHandler(sdrf_file)
        self.add_sdrf_project_properties(sdrf)

    def add_sdrf_file(
        self, sdrf_file_path: str, output_folder: str, delete_existing: bool = True
    ) -> None:
        """
        Copy the given file to the project folder and add the file name to the project information.
        :param sdrf_file_path: SDRF file path
        :param output_folder: Output folder
        :param delete_existing: Delete existing SDRF files
        """
        base_name = os.path.basename(sdrf_file_path).replace(".sdrf.tsv", "")
        extension = ".sdrf.tsv"

        # Create the output folder if it does not exist.
        if output_folder is not None and not os.path.exists(output_folder):
            Path(output_folder).mkdir(parents=True, exist_ok=True)

        ## Delete existing SDRF file
        if delete_existing:
            delete_files_extension(output_folder, extension)

        output_filename = f"{base_name}-{str(uuid.uuid4())}{extension}"
        if output_folder is None:
            output_filename_path = output_filename
        else:
            output_filename_path = (
                f"{output_folder}/{base_name}-{str(uuid.uuid4())}{extension}"
            )

        shutil.copyfile(sdrf_file_path, output_filename_path)
        self.project.project_info["sdrf_file"] = output_filename
        logger.info(
            f"SDRF file copied to {output_filename} and added to the project information"
        )


class ProjectDefinition:
    """
    Class to define the project information. This class will be used to generate the project JSON file. Read more about
    the project JSON file in the docs folder of this repository
    (https://github.com/bigbio/quantms.io/blob/main/docs/PROJECT.md).
    """

    def __init__(self, project_accession: str = None):
        self.project_info = {
            "project_accession": "",
            "project_title": "",
            "project_description": "",
            "project_sample_description": "",
            "project_data_description": "",
            "project_pubmed_id": "",
            "organisms": [],
            "organism_parts": [],
            "diseases": [],
            "cell_lines": [],
            "instruments": [],
            "enzymes": [],
            "experiment_type": [],
            "acquisition_properties": [],
            "quantms_files": [],
            "quantms_version": "",
            "comments": [],
        }
        if project_accession:
            self.set_basic_info(project_accession)

    def set_basic_info(self, project_accession: str):
        self.project_info["project_accession"] = project_accession

    # Define additional methods to set specific fields as needed

    def get_project_info(self):
        return self.project_info

    def set_project_info(self, project_info: dict):
        self.project_info = project_info<|MERGE_RESOLUTION|>--- conflicted
+++ resolved
@@ -10,12 +10,10 @@
 from quantms_io.utils.file_utils import delete_files_extension
 from quantms_io.utils.pride_utils import (get_pubmed_id_pride_json,
                                           get_set_of_experiment_keywords)
-
-<<<<<<< HEAD
 import logging
 logging.basicConfig(level = logging.INFO)
 logger = logging.getLogger(__name__)
-=======
+
 def check_directory(output_folder:str,project_accession:str=None):
     if os.path.exists(output_folder):
         json_path = output_folder + '/' + 'project.json'
@@ -30,7 +28,7 @@
         return Project
 
 def create_uuid_filename(project_accession,extension):
-    
+
     output_filename_path = f"{project_accession}-{str(uuid.uuid4())}{extension}"
     return output_filename_path
 
@@ -46,7 +44,6 @@
 def cut_path(path,output_folder):
     path = path.replace(output_folder+'/','')
     return path
->>>>>>> 2a2bb934
 
 
 class ProjectHandler:
@@ -148,7 +145,7 @@
             ]
 
         self.project.project_info["quantms_files"].append({file_category: file_name})
-    
+
     def register_file(self,output_path,extension):
         extension_map = {
             '.sdrf.tsv': 'sdrf_file',
